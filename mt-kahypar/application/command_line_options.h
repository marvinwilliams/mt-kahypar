/*******************************************************************************
 * This file is part of KaHyPar.
 *
 * Copyright (C) 2019 Tobias Heuer <tobias.heuer@kit.edu>
 *
 * KaHyPar is free software: you can redistribute it and/or modify
 * it under the terms of the GNU General Public License as published by
 * the Free Software Foundation, either version 3 of the License, or
 * (at your option) any later version.
 *
 * KaHyPar is distributed in the hope that it will be useful,
 * but WITHOUT ANY WARRANTY; without even the implied warranty of
 * MERCHANTABILITY or FITNESS FOR A PARTICULAR PURPOSE.  See the
 * GNU General Public License for more details.
 *
 * You should have received a copy of the GNU General Public License
 * along with KaHyPar.  If not, see <http://www.gnu.org/licenses/>.
 *
 ******************************************************************************/

#pragma once

#include <boost/program_options.hpp>

#if defined(_MSC_VER)
#include <process.h>
#include <Windows.h>
#else
#include <sys/ioctl.h>
#endif

#include <cctype>
#include <fstream>
#include <limits>
#include <string>
#include <vector>

#include "mt-kahypar/io/partitioning_output.h"
#include "mt-kahypar/partition/context.h"

namespace po = boost::program_options;

namespace mt_kahypar {
namespace platform {
int getTerminalWidth() {
  int columns = 0;
#if defined(_MSC_VER)
  CONSOLE_SCREEN_BUFFER_INFO csbi;
  GetConsoleScreenBufferInfo(GetStdHandle(STD_OUTPUT_HANDLE), &csbi);
  columns = csbi.srWindow.Right - csbi.srWindow.Left + 1;
#else
  struct winsize w = { };
  ioctl(0, TIOCGWINSZ, &w);
  columns = w.ws_col;
#endif
  return columns;
}

int getProcessID() {
#if defined(_MSC_VER)
  return _getpid();
#else
  return getpid();
#endif
}
}  // namespace platform

po::options_description createGeneralOptionsDescription(Context& context, const int num_columns) {
  po::options_description options("General Options", num_columns);
  options.add_options()
    ("seed",
    po::value<int>(&context.partition.seed)->value_name("<int>"),
    "Seed for random number generator \n"
    "(default: -1)")
    ("maxnet-remove-factor",
    po::value<double>(&context.partition.large_hyperedge_size_threshold_factor)->value_name("<double>"),
    "Hyperedges larger than |V| * (this factor) are removed before partitioning process.")
    ("maxnet-ignore",
    po::value<HyperedgeID>(&context.partition.ignore_hyperedge_size_threshold)->value_name("<uint64_t>"),
    "Hyperedges larger than this threshold are ignored during partitioning process.")
    ("objective,o",
    po::value<std::string>()->value_name("<string>")->required()->notifier([&](const std::string& s) {
      if (s == "cut") {
        context.partition.objective = kahypar::Objective::cut;
      } else if (s == "km1") {
        context.partition.objective = kahypar::Objective::km1;
      }
    }),
    "Objective: \n"
    " - cut : cut-net metric \n"
    " - km1 : (lambda-1) metric")
    ("mode,m",
    po::value<std::string>()->value_name("<string>")->required()->notifier(
      [&](const std::string& mode) {
      context.partition.mode = kahypar::modeFromString(mode);
    }),
    "Partitioning mode: \n"
    " - (recursive) bisection \n"
    " - (direct) k-way");
  return options;
}

po::options_description createGenericOptionsDescription(Context& context,
                                                        const int num_columns) {
  po::options_description generic_options("Generic Options", num_columns);
  generic_options.add_options()
    ("help", "show help message")
    ("verbose,v", po::value<bool>(&context.partition.verbose_output)->value_name("<bool>"),
    "Verbose main partitioning output")
    ("quiet,q", po::value<bool>(&context.partition.quiet_mode)->value_name("<bool>"),
    "Quiet Mode: Completely suppress console output")
    ("show-detailed-timings", po::value<bool>(&context.partition.show_detailed_timings)->value_name("<bool>"),
    "If true, detailed timings overview is shown")
    ("show-detailed-clustering-timings", po::value<bool>(&context.partition.show_detailed_clustering_timings)->value_name("<bool>"),
    "If true, detailed clustering timings overview is shown")
    ("show-memory-consumption", po::value<bool>(&context.partition.show_memory_consumption)->value_name("<bool>"),
    "If true, memory consumption overview is shown")
    ("enable-progress-bar", po::value<bool>(&context.partition.enable_progress_bar)->value_name("<bool>"),
    "If true, then progress bar is displayed")
    ("enable-profiler", po::value<bool>(&context.partition.enable_profiler)->value_name("<bool>"),
    "If true, then profiler is activated")
    ("profiler-snapshot-interval", po::value<int>(&context.partition.snapshot_interval)->value_name("<int>"),
    "Interval in milliseconds for which profiler takes a snapshot of system stats")
    ("time-limit", po::value<int>(&context.partition.time_limit)->value_name("<int>"),
    "Time limit in seconds")
    ("sp-process,s", po::value<bool>(&context.partition.sp_process_output)->value_name("<bool>"),
    "Summarize partitioning results in RESULT line compatible with sqlplottools "
    "(https://github.com/bingmann/sqlplottools)")
    ("csv", po::value<bool>(&context.partition.csv_output)->value_name("<bool>"),
    "Summarize results in CSV")
    ("algorithm-name", po::value<std::string>(&context.algorithm_name)->value_name("<std::string>"),
    "An algorithm name to print into the summarized output (csv or sqlplottools). ");
  return generic_options;
}

po::options_description createPreprocessingOptionsDescription(Context& context, const int num_columns) {
  po::options_description options("Preprocessing Options", num_columns);
  options.add_options()
    ("p-stable-io",
    po::value<bool>(&context.preprocessing.stable_construction_of_incident_edges)->value_name("<bool>"),
    "If true, the incident edges of a vertex are sorted after construction, so that the hypergraph "
    "data structure is independent of scheduling during construction. Default: false")
    ("p-enable-community-detection",
    po::value<bool>(&context.preprocessing.use_community_detection)->value_name("<bool>"),
    "If true, community detection is used as preprocessing step to guide contractions in coarsening phase")
    ("p-louvain-edge-weight-function",
    po::value<std::string>()->value_name("<string>")->notifier(
      [&](const std::string& type) {
      context.preprocessing.community_detection.edge_weight_function = louvainEdgeWeightFromString(type);
    }),
    "Louvain edge weight functions:\n"
    "- hybrid\n"
    "- uniform\n"
    "- non_uniform\n"
    "- degree")
    ("p-max-louvain-pass-iterations",
    po::value<uint32_t>(&context.preprocessing.community_detection.max_pass_iterations)->value_name("<uint32_t>"),
    "Maximum number of iterations over all nodes of one louvain pass")
    ("p-louvain-min-vertex-move-fraction",
    po::value<long double>(&context.preprocessing.community_detection.min_vertex_move_fraction)->value_name("<long double>"),
    "Louvain pass terminates if less than that fraction of nodes moves during a pass")
    ("p-vertex-degree-sampling-threshold",
    po::value<size_t>(&context.preprocessing.community_detection.vertex_degree_sampling_threshold)->value_name("<size_t>"),
    "If set, then neighbors of a vertex are sampled during rating if its degree is greater than this threshold.");
  return options;
}

po::options_description createCoarseningOptionsDescription(Context& context,
                                                           const int num_columns) {
  po::options_description options("Coarsening Options", num_columns);
  options.add_options()
    ("c-type",
    po::value<std::string>()->value_name("<string>")->notifier(
      [&](const std::string& ctype) {
      context.coarsening.algorithm = mt_kahypar::coarseningAlgorithmFromString(ctype);
    }),
    "Coarsening Algorithm:\n"
    " - community_coarsener\n"
    " - multilevel_coarsener")
    ("c-use-adaptive-edge-size",
    po::value<bool>(&context.coarsening.use_adaptive_edge_size)->value_name("<bool>"),
    "If true, then edge size is calculated based on current clustering rather than on input edge size\n"
    "during multilevel coarsing")
    ("c-use-adaptive-max-node-weight",
    po::value<bool>(&context.coarsening.use_adaptive_max_allowed_node_weight)->value_name("<bool>"),
    "If true, then the maximum allowed node weight is adapted based on the reduction ratio\n"
    "during multilevel coarsing")
    ("c-adaptive-s",
    po::value<double>(&context.coarsening.max_allowed_weight_fraction)->value_name("<double>"),
    "The maximum allowed node weight is not allowed to become greater than\n"
    "((1 + epsilon) * w(H)/k) / (adaptive_s), if adaptive maximum node weight is enabled\n")
    ("c-adaptive-threshold",
    po::value<double>(&context.coarsening.adaptive_node_weight_shrink_factor_threshold)->value_name("<double>"),
    "The maximum allowed node weight is adapted, if the reduction ratio of vertices or pins\n"
    "is lower than this threshold\n")
    ("c-s",
    po::value<double>(&context.coarsening.max_allowed_weight_multiplier)->value_name("<double>"),
    "The maximum weight of a vertex in the coarsest hypergraph H is:\n"
    "(s * w(H)) / (t * k)\n")
    ("c-t",
    po::value<HypernodeID>(&context.coarsening.contraction_limit_multiplier)->value_name("<int>"),
    "Coarsening stops when there are no more than t * k hypernodes left")
    ("c-min-shrink-factor",
    po::value<double>(&context.coarsening.minimum_shrink_factor)->value_name("<double>"),
    "Minimum factor a hypergraph must shrink in a multilevel pass")
    ("c-max-shrink-factor",
    po::value<double>(&context.coarsening.maximum_shrink_factor)->value_name("<double>"),
    "Maximum factor a hypergraph can shrink in a multilevel pass")
    ("c-rating-score",
    po::value<std::string>()->value_name("<string>")->notifier(
      [&](const std::string& rating_score) {
      context.coarsening.rating.rating_function =
        mt_kahypar::ratingFunctionFromString(rating_score);
    }), "Rating function used to calculate scores for vertex pairs:\n"
        "- heavy_edge")
    ("c-rating-heavy-node-penalty",
    po::value<std::string>()->value_name("<string>")->notifier(
      [&](const std::string& penalty) {
      context.coarsening.rating.heavy_node_penalty_policy =
        heavyNodePenaltyFromString(penalty);
    }),
    "Penalty function to discourage heavy vertices:\n"
    "- multiplicative\n"
    "- no_penalty\n"
    "- edge_frequency_penalty")
    ("c-rating-acceptance-criterion",
    po::value<std::string>()->value_name("<string>")->notifier(
      [&](const std::string& crit) {
      context.coarsening.rating.acceptance_policy =
        acceptanceCriterionFromString(crit);
    }),
    "Acceptance/Tiebreaking criterion for contraction partners having the same score:\n"
    "- best\n"
    "- best_prefer_unmatched")
    ("c-vertex-degree-sampling-threshold",
    po::value<size_t>(&context.coarsening.vertex_degree_sampling_threshold)->value_name("<size_t>"),
    "If set, then neighbors of a vertex are sampled during rating if its degree is greater than this threshold.");
  return options;
}

po::options_description createRefinementOptionsDescription(Context& context,
                                                           const int num_columns,
                                                           const bool initial_partitioning) {
  po::options_description options("Refinement Options", num_columns);
  options.add_options()
    (( initial_partitioning ? "i-r-refine-until-no-improvement" : "r-refine-until-no-improvement"),
    po::value<bool>((!initial_partitioning ? &context.refinement.refine_until_no_improvement :
      &context.initial_partitioning.refinement.refine_until_no_improvement))->value_name("<bool>"),
    "Refines a partitition until all refiner can not find an improvement any more")
    (( initial_partitioning ? "i-r-lp-type" : "r-lp-type"),
    po::value<std::string>()->value_name("<string>")->notifier(
      [&, initial_partitioning](const std::string& type) {
      if ( initial_partitioning ) {
        context.initial_partitioning.refinement.label_propagation.algorithm =
          labelPropagationAlgorithmFromString(type);
      } else {
        context.refinement.label_propagation.algorithm =
          labelPropagationAlgorithmFromString(type);
      }
    }),
    "Label Propagation Algorithm:\n"
    "- label_propagation_km1\n"
    "- label_propagation_cut\n"
    "- do_nothing")
    (( initial_partitioning ? "i-r-lp-maximum-iterations" : "r-lp-maximum-iterations"),
    po::value<size_t>((!initial_partitioning ? &context.refinement.label_propagation.maximum_iterations :
      &context.initial_partitioning.refinement.label_propagation.maximum_iterations))->value_name("<size_t>"),
    "Maximum number of iterations over all nodes during label propagation\n"
    "(default 1)")
    (( initial_partitioning ? "i-r-lp-rebalancing" : "r-lp-rebalancing"),
    po::value<bool>((!initial_partitioning ? &context.refinement.label_propagation.rebalancing :
      &context.initial_partitioning.refinement.label_propagation.rebalancing))->value_name("<bool>"),
    "If true, zero gain moves are used to rebalance solution\n"
    "(default true)")
    (( initial_partitioning ? "i-r-lp-he-size-activation-threshold" : "r-lp-he-size-activation-threshold"),
    po::value<size_t>((!initial_partitioning ? &context.refinement.label_propagation.hyperedge_size_activation_threshold :
      &context.initial_partitioning.refinement.label_propagation.hyperedge_size_activation_threshold))->value_name("<size_t>"),
    "If a vertex moves during LP only neighbors that are part of hyperedge with size less\n"
<<<<<<< HEAD
    "this threshold are activated.");

  if ( !initial_partitioning ) {
    options.add_options()
      ("r-flow-type",
      po::value<std::string>()->value_name("<string>")->notifier(
        [&](const std::string& type) {
          context.refinement.flow.algorithm =
            flowAlgorithmFromString(type);
      }),
      "Algorithm used for flow refinement:\n"
      "- flow\n"
      "- do_nothing")
      ("r-flow-alpha",
      po::value<double>(&context.refinement.flow.alpha)->value_name("<double>"),
      "Controls the maximum size of a flow problem => alpha * epsilon * average block weight")
      ("r-flow-use-most-balanced-minimum-cut",
      po::value<bool>(&context.refinement.flow.use_most_balanced_minimum_cut)->value_name("<bool>"),
      "If true, most balanced minimum cut heuristic is used during flow refinement\n"
      "(default false)")
      ("r-fix-nodes",
      po::value<bool>(&context.refinement.flow.fix_nodes)->value_name("<bool>"),
      "If true, Nodes that are in an already aquired Hyperedge are fixated.\n"
      "(default true)")
      ("r-only-real-improvement",
      po::value<bool>(&context.refinement.flow.only_real)->value_name("<bool>"),
      "If true, the flow calculation only continues when there is a real improvement.\n"
      "(default true)");
  }
=======
    "this threshold are activated.")
    (( initial_partitioning ? "i-r-fm-type" : "r-fm-type"),
    po::value<std::string>()->value_name("<string>")->notifier(
      [&, initial_partitioning](const std::string& type) {
      if ( initial_partitioning ) {
        context.initial_partitioning.refinement.fm.algorithm = fmAlgorithmFromString(type);
      } else {
        context.refinement.fm.algorithm = fmAlgorithmFromString(type);
      }
    }),
    "FM Algorithm:\n"
    "- fm_multitry\n"
    "- fm_boundary\n"
    "- do_nothing")
    (( initial_partitioning ? "i-r-fm-multitry-rounds" : "r-fm-multitry-rounds"),
    po::value<size_t>((initial_partitioning ? &context.initial_partitioning.refinement.fm.multitry_rounds :
      &context.refinement.fm.multitry_rounds))->value_name("<size_t>"),
    "Number of multitry rounds.")
    (( initial_partitioning ? "i-r-fm-perform-moves-global" : "r-fm-perform-moves-global"),
    po::value<bool>((initial_partitioning ? &context.initial_partitioning.refinement.fm.perform_moves_global :
      &context.refinement.fm.perform_moves_global))->value_name("<bool>"),
    "If true, then all moves performed during FM are immediately visible to other searches.\n"
    "Otherwise, only move sequences that yield an improvement are applied to the global view of the partition.")
    (( initial_partitioning ? "i-r-fm-seed-nodes" : "r-fm-seed-nodes"),
    po::value<size_t>((initial_partitioning ? &context.initial_partitioning.refinement.fm.num_seed_nodes :
      &context.refinement.fm.num_seed_nodes))->value_name("<size_t>"),
    "Number of nodes to start the 'highly localized FM' with.")
     (( initial_partitioning ? "i-r-fm-revert-parallel" : "r-fm-revert-parallel"),
     po::value<bool>((initial_partitioning ? &context.initial_partitioning.refinement.fm.revert_parallel :
     &context.refinement.fm.revert_parallel))->value_name("<bool>"),
     "Perform gain and balance recalculation, and reverting to best prefix in parallel.")
     (( initial_partitioning ? "i-r-fm-rollback-balance-violation-factor" : "r-fm-rollback-balance-violation-factor"),
     po::value<double>((initial_partitioning ? &context.initial_partitioning.refinement.fm.rollback_balance_violation_factor :
     &context.refinement.fm.rollback_balance_violation_factor))->value_name("<double>"),
     "Used to relax or disable the balance constraint during the rollback phase of parallel FM."
     "Set to 0 for disabling. Set to a value > 1.0 to multiply epsilon with this value.")
     (( initial_partitioning ? "i-r-fm-min-improvement" : "r-fm-min-improvement"),
     po::value<double>((initial_partitioning ? &context.initial_partitioning.refinement.fm.min_improvement :
     &context.refinement.fm.min_improvement))->value_name("<double>"),
     "Min improvement for FM.")
     (( initial_partitioning ? "i-r-fm-release-nodes" : "r-fm-release-nodes"),
     po::value<bool>((initial_partitioning ? &context.initial_partitioning.refinement.fm.release_nodes :
     &context.refinement.fm.release_nodes))->value_name("<bool>"),
     "FM releases nodes that weren't moved, so they might be found by another search.")
     (( initial_partitioning ? "i-r-fm-obey-minimal-parallelism" : "r-fm-obey-minimal-parallelism"),
     po::value<bool>((initial_partitioning ? &context.initial_partitioning.refinement.fm.obey_minimal_parallelism :
     &context.refinement.fm.obey_minimal_parallelism))->value_name("<bool>"),
     "If true, then parallel FM refinement stops if more than a certain number of threads are finished.")
     (( initial_partitioning ? "i-r-fm-time-limit-factor" : "r-fm-time-limit-factor"),
     po::value<double>((initial_partitioning ? &context.initial_partitioning.refinement.fm.time_limit_factor :
     &context.refinement.fm.time_limit_factor))->value_name("<double>"),
     "If the FM time exceeds time_limit := k * factor * coarsening_time, than the FM config is switched into a light version."
     "If the FM refiner exceeds 2 * time_limit, than the current multitry FM run is aborted and the algorithm proceeds to"
     "the next finer level.");
>>>>>>> d6f1387a
  return options;
}

po::options_description createInitialPartitioningOptionsDescription(Context& context, const int num_columns) {
  po::options_description options("Initial Partitioning Options", num_columns);
  options.add_options()
    ("i-mode",
    po::value<std::string>()->value_name("<string>")->notifier(
      [&](const std::string& mode) {
      context.initial_partitioning.mode = initialPartitioningModeFromString(mode);
    }),
    "Mode of initial partitioning:\n"
    "- direct\n"
    "- recursive\n"
    "- recursive_bisection")
    ("i-runs",
    po::value<size_t>(&context.initial_partitioning.runs)->value_name("<size_t>"),
    "Number of runs for initial partitioner \n"
    "(default: 1)")
    ("i-use-adaptive-epsilon",
    po::value<bool>(&context.initial_partitioning.use_adaptive_epsilon)->value_name("<bool>"),
    "If true, adaptive epsilon is used during recursive initial partitioning \n"
    "(default: false)")
    ("i-perform-fm-refinement",
    po::value<bool>(&context.initial_partitioning.perform_fm_refinement)->value_name("<bool>"),
    "If true, the best partitions produced by a thread is refined with an boundary FM \n"
    "(default: false)")
    ("i-lp-maximum-iterations",
    po::value<size_t>(&context.initial_partitioning.lp_maximum_iterations)->value_name("<size_t>"),
    "Maximum number of iterations of label propagation initial partitioner \n"
    "(default: 1)")
    ("i-lp-initial-block-size",
    po::value<size_t>(&context.initial_partitioning.lp_initial_block_size)->value_name("<size_t>"),
    "Initial block size used for label propagation initial partitioner \n"
    "(default: 1)");
    options.add(createRefinementOptionsDescription(context, num_columns, true));
  return options;
}

po::options_description createSparsificationOptionsDescription(Context& context,
                                                               const int num_columns) {
  po::options_description sparsification_options("Sparsification Options", num_columns);
  sparsification_options.add_options()
    ("sp-use-degree-zero-contractions",
    po::value<bool>(&context.sparsification.use_degree_zero_contractions)->value_name("<bool>"),
    "If true, then vertices with degree zero are contracted to supervertices")
    ("sp-use-heavy-net-removal",
    po::value<bool>(&context.sparsification.use_heavy_net_removal)->value_name("<bool>"),
    "If true, then hyperedges with a weight greater than a certain threshold are removed before IP")
    ("sp-use-similiar-net-removal",
    po::value<bool>(&context.sparsification.use_similiar_net_removal)->value_name("<bool>"),
    "If true, then hyperedges with a jaccard similiarity greater than a certain threshold are removed before IP")
    ("sp-hyperedge-pin-weight-fraction",
    po::value<double>(&context.sparsification.hyperedge_pin_weight_fraction)->value_name("<double>"),
    "Hyperedges where the sum of the weights of all pins are greater than ((1 + eps)|V|/k) / fraction are removed before IP")
    ("sp-min-hash-footprint-size",
    po::value<size_t>(&context.sparsification.min_hash_footprint_size)->value_name("<size_t>"),
    "Number of locality sensitive hash functions used for similiar hyperedge removal")
    ("sp-jaccard-threshold",
    po::value<double>(&context.sparsification.jaccard_threshold)->value_name("<double>"),
    "Jaccard threshold for which to hyperedges are considered as similiar")
    ("sp-similiar-net-combiner-strategy",
    po::value<std::string>()->value_name("<string>")->notifier(
      [&](const std::string& strategy) {
      context.sparsification.similiar_net_combiner_strategy =
        similiarNetCombinerStrategyFromString(strategy);
    }),
    "Determines how similiar nets are combined:\n"
    "- union: set union of both nets\n"
    "- max_size: largest net\n"
    "- importance: net with most 'important' pins");

  return sparsification_options;
}

po::options_description createSharedMemoryOptionsDescription(Context& context,
                                                             const int num_columns) {
  po::options_description shared_memory_options("Shared Memory Options", num_columns);
  shared_memory_options.add_options()
    ("s-num-threads",
    po::value<size_t>(&context.shared_memory.num_threads)->value_name("<size_t>"),
    "Number of threads used during shared memory hypergraph partitioning\n"
    "(default 1)")
    ("s-use-localized-random-shuffle",
    po::value<bool>(&context.shared_memory.use_localized_random_shuffle)->value_name("<bool>"),
    "If true, localized parallel random shuffle is performed.")
    ("s-shuffle-block-size",
    po::value<size_t>(&context.shared_memory.shuffle_block_size)->value_name("<size_t>"),
    "If we perform a localized random shuffle in parallel, we perform a parallel for over blocks of size"
    "'shuffle_block_size' and shuffle them sequential.");

  return shared_memory_options;
}

void processCommandLineInput(Context& context, int argc, char* argv[]) {
  const int num_columns = platform::getTerminalWidth();

  po::options_description generic_options = createGenericOptionsDescription(context, num_columns);

  po::options_description required_options("Required Options", num_columns);
  required_options.add_options()
    ("hypergraph,h",
    po::value<std::string>(&context.partition.graph_filename)->value_name("<string>")->required(),
    "Hypergraph filename")
    ("blocks,k",
    po::value<PartitionID>(&context.partition.k)->value_name("<int>")->required(),
    "Number of blocks")
    ("epsilon,e",
    po::value<double>(&context.partition.epsilon)->value_name("<double>")->required(),
    "Imbalance parameter epsilon");

  po::options_description preset_options("Preset Options", num_columns);
  preset_options.add_options()
    ("preset,p", po::value<std::string>(&context.partition.preset_file)->value_name("<string>"),
    "Context Presets (see config directory):\n"
    " - <path-to-custom-ini-file>");

  po::options_description general_options = createGeneralOptionsDescription(context, num_columns);

  po::options_description preprocessing_options =
    createPreprocessingOptionsDescription(context, num_columns);
  po::options_description coarsening_options =
    createCoarseningOptionsDescription(context, num_columns);
  po::options_description initial_paritioning_options =
    createInitialPartitioningOptionsDescription(context, num_columns);
  po::options_description refinement_options =
    createRefinementOptionsDescription(context, num_columns, false);
  po::options_description sparsification_options =
    createSparsificationOptionsDescription(context, num_columns);
  po::options_description shared_memory_options =
    createSharedMemoryOptionsDescription(context, num_columns);

  po::options_description cmd_line_options;
  cmd_line_options.add(generic_options)
  .add(required_options)
  .add(preset_options)
  .add(general_options)
  .add(preprocessing_options)
  .add(coarsening_options)
  .add(initial_paritioning_options)
  .add(refinement_options)
  .add(sparsification_options)
  .add(shared_memory_options);

  po::variables_map cmd_vm;
  po::store(po::parse_command_line(argc, argv, cmd_line_options), cmd_vm);

  // placing vm.count("help") here prevents required attributes raising an
  // error if only help was supplied
  if (cmd_vm.count("help") != 0 || argc == 1) {
    mt_kahypar::io::printBanner(context);
    LOG << cmd_line_options;
    exit(0);
  }

  po::notify(cmd_vm);

  std::ifstream file(context.partition.preset_file.c_str());
  if (!file) {
    ERROR("Could not load context file at: " + context.partition.preset_file);
  }

  po::options_description ini_line_options;
  ini_line_options.add(general_options)
  .add(preprocessing_options)
  .add(coarsening_options)
  .add(initial_paritioning_options)
  .add(refinement_options)
  .add(sparsification_options)
  .add(shared_memory_options);

  po::store(po::parse_config_file(file, ini_line_options, true), cmd_vm);
  po::notify(cmd_vm);

  std::string epsilon_str = std::to_string(context.partition.epsilon);
  epsilon_str.erase(epsilon_str.find_last_not_of('0') + 1, std::string::npos);

  context.partition.graph_partition_filename =
    context.partition.graph_filename
    + ".part"
    + std::to_string(context.partition.k)
    + ".epsilon"
    + epsilon_str
    + ".seed"
    + std::to_string(context.partition.seed)
    + ".KaHyPar";
  context.partition.graph_community_filename =
    context.partition.graph_filename + ".community";
}

void parseIniToContext(Context& context, const std::string& ini_filename) {
  std::ifstream file(ini_filename.c_str());
  if (!file) {
    ERROR("Could not load context file at: " << ini_filename);
  }
  const int num_columns = 80;

  po::options_description general_options =
    createGeneralOptionsDescription(context, num_columns);
  po::options_description preprocessing_options =
    createPreprocessingOptionsDescription(context, num_columns);
  po::options_description coarsening_options =
    createCoarseningOptionsDescription(context, num_columns);
  po::options_description initial_paritioning_options =
    createInitialPartitioningOptionsDescription(context, num_columns);
  po::options_description refinement_options =
    createRefinementOptionsDescription(context, num_columns, false);
  po::options_description sparsification_options =
    createSparsificationOptionsDescription(context, num_columns);
  po::options_description shared_memory_options =
    createSharedMemoryOptionsDescription(context, num_columns);

  po::variables_map cmd_vm;
  po::options_description ini_line_options;
  ini_line_options.add(general_options)
  .add(preprocessing_options)
  .add(coarsening_options)
  .add(initial_paritioning_options)
  .add(refinement_options)
  .add(sparsification_options)
  .add(shared_memory_options);

  po::store(po::parse_config_file(file, ini_line_options, true), cmd_vm);
  po::notify(cmd_vm);
}
}  // namespace mt_kahypar<|MERGE_RESOLUTION|>--- conflicted
+++ resolved
@@ -276,37 +276,6 @@
     po::value<size_t>((!initial_partitioning ? &context.refinement.label_propagation.hyperedge_size_activation_threshold :
       &context.initial_partitioning.refinement.label_propagation.hyperedge_size_activation_threshold))->value_name("<size_t>"),
     "If a vertex moves during LP only neighbors that are part of hyperedge with size less\n"
-<<<<<<< HEAD
-    "this threshold are activated.");
-
-  if ( !initial_partitioning ) {
-    options.add_options()
-      ("r-flow-type",
-      po::value<std::string>()->value_name("<string>")->notifier(
-        [&](const std::string& type) {
-          context.refinement.flow.algorithm =
-            flowAlgorithmFromString(type);
-      }),
-      "Algorithm used for flow refinement:\n"
-      "- flow\n"
-      "- do_nothing")
-      ("r-flow-alpha",
-      po::value<double>(&context.refinement.flow.alpha)->value_name("<double>"),
-      "Controls the maximum size of a flow problem => alpha * epsilon * average block weight")
-      ("r-flow-use-most-balanced-minimum-cut",
-      po::value<bool>(&context.refinement.flow.use_most_balanced_minimum_cut)->value_name("<bool>"),
-      "If true, most balanced minimum cut heuristic is used during flow refinement\n"
-      "(default false)")
-      ("r-fix-nodes",
-      po::value<bool>(&context.refinement.flow.fix_nodes)->value_name("<bool>"),
-      "If true, Nodes that are in an already aquired Hyperedge are fixated.\n"
-      "(default true)")
-      ("r-only-real-improvement",
-      po::value<bool>(&context.refinement.flow.only_real)->value_name("<bool>"),
-      "If true, the flow calculation only continues when there is a real improvement.\n"
-      "(default true)");
-  }
-=======
     "this threshold are activated.")
     (( initial_partitioning ? "i-r-fm-type" : "r-fm-type"),
     po::value<std::string>()->value_name("<string>")->notifier(
@@ -361,7 +330,35 @@
      "If the FM time exceeds time_limit := k * factor * coarsening_time, than the FM config is switched into a light version."
      "If the FM refiner exceeds 2 * time_limit, than the current multitry FM run is aborted and the algorithm proceeds to"
      "the next finer level.");
->>>>>>> d6f1387a
+
+  if ( !initial_partitioning ) {
+    options.add_options()
+      ("r-flow-type",
+      po::value<std::string>()->value_name("<string>")->notifier(
+        [&](const std::string& type) {
+          context.refinement.flow.algorithm =
+            flowAlgorithmFromString(type);
+      }),
+      "Algorithm used for flow refinement:\n"
+      "- flow\n"
+      "- do_nothing")
+      ("r-flow-alpha",
+      po::value<double>(&context.refinement.flow.alpha)->value_name("<double>"),
+      "Controls the maximum size of a flow problem => alpha * epsilon * average block weight")
+      ("r-flow-use-most-balanced-minimum-cut",
+      po::value<bool>(&context.refinement.flow.use_most_balanced_minimum_cut)->value_name("<bool>"),
+      "If true, most balanced minimum cut heuristic is used during flow refinement\n"
+      "(default false)")
+      ("r-fix-nodes",
+      po::value<bool>(&context.refinement.flow.fix_nodes)->value_name("<bool>"),
+      "If true, Nodes that are in an already aquired Hyperedge are fixated.\n"
+      "(default true)")
+      ("r-only-real-improvement",
+      po::value<bool>(&context.refinement.flow.only_real)->value_name("<bool>"),
+      "If true, the flow calculation only continues when there is a real improvement.\n"
+      "(default true)");
+  }
+
   return options;
 }
 
