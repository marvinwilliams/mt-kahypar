/*******************************************************************************
 * This file is part of KaHyPar.
 *
 * Copyright (C) 2019 Tobias Heuer <tobias.heuer@kit.edu>
 *
 * KaHyPar is free software: you can redistribute it and/or modify
 * it under the terms of the GNU General Public License as published by
 * the Free Software Foundation, either version 3 of the License, or
 * (at your option) any later version.
 *
 * KaHyPar is distributed in the hope that it will be useful,
 * but WITHOUT ANY WARRANTY; without even the implied warranty of
 * MERCHANTABILITY or FITNESS FOR A PARTICULAR PURPOSE.  See the
 * GNU General Public License for more details.
 *
 * You should have received a copy of the GNU General Public License
 * along with KaHyPar.  If not, see <http://www.gnu.org/licenses/>.
 *
 ******************************************************************************/


#include "command_line_options.h"

#include <boost/program_options.hpp>
#include <sys/ioctl.h>

#include <fstream>
#include <limits>

#include "mt-kahypar/io/partitioning_output.h"


namespace po = boost::program_options;

namespace mt_kahypar {
  namespace platform {
    int getTerminalWidth() {
      int columns = 0;
      struct winsize w = { };
      ioctl(0, TIOCGWINSZ, &w);
      columns = w.ws_col;
      return columns;
    }

    int getProcessID() {
      return getpid();
    }
  }  // namespace platform

  po::options_description createGeneralOptionsDescription(Context& context, const int num_columns) {
    po::options_description options("General Options", num_columns);
    options.add_options()
            ("help", "show help message")
            ("verbose,v", po::value<bool>(&context.partition.verbose_output)->value_name("<bool>")->default_value(true),
             "Verbose main partitioning output")
            ("write-partition-file",
             po::value<bool>(&context.partition.write_partition_file)->value_name("<bool>")->default_value(true),
             "If true, then partition output file is generated")
            ("partition-output-folder",
             po::value<std::string>(&context.partition.graph_partition_output_folder)->value_name("<string>"),
             "Output folder for partition file")
            ("seed",
             po::value<int>(&context.partition.seed)->value_name("<int>")->default_value(0),
             "Seed for random number generator")
            ("num-vcycles",
             po::value<size_t>(&context.partition.num_vcycles)->value_name("<size_t>")->default_value(0),
             "Number of V-Cycles")
            ("maxnet-remove-factor",
             po::value<double>(&context.partition.large_hyperedge_size_threshold_factor)->value_name(
                     "<double>")->default_value(0.01),
             "Hyperedges larger than |V| * (this factor) are removed before partitioning.")
            ("maxnet-ignore",
             po::value<HyperedgeID>(&context.partition.ignore_hyperedge_size_threshold)->value_name(
                     "<uint64_t>")->default_value(1000),
             "Hyperedges larger than this threshold are ignored during partitioning.")
            ("show-detailed-timings",
             po::value<bool>(&context.partition.show_detailed_timings)->value_name("<bool>")->default_value(false),
             "If true, shows detailed subtimings of each multilevel phase at the end of the partitioning process.")
            ("show-detailed-clustering-timings",
             po::value<bool>(&context.partition.show_detailed_clustering_timings)->value_name("<bool>")->default_value(
                     false),
             "If true, shows detailed timings of each clustering iteration.")
            ("measure-detailed-uncontraction-timings",
             po::value<bool>(&context.partition.measure_detailed_uncontraction_timings)->value_name("<bool>")->default_value(
                     false),
             "If true, measure and show detailed timings for n-level uncontraction.")
            ("timings-output-depth",
             po::value<size_t>(&context.partition.timings_output_depth)->value_name("<size_t>"),
             "Number of levels shown in timing output")
            ("show-memory-consumption",
             po::value<bool>(&context.partition.show_memory_consumption)->value_name("<bool>")->default_value(false),
             "If true, shows detailed information on how much memory was allocated and how memory was reused throughout partitioning.")
            ("show-advanced-cut-analysis",
             po::value<bool>(&context.partition.show_advanced_cut_analysis)->value_name("<bool>")->default_value(false),
             "If true, calculates cut matrix, potential positive gain move matrix and connected cut hyperedge components after partitioning.")
            ("enable-progress-bar",
             po::value<bool>(&context.partition.enable_progress_bar)->value_name("<bool>")->default_value(false),
             "If true, shows a progress bar during coarsening and refinement phase.")
            ("time-limit", po::value<int>(&context.partition.time_limit)->value_name("<int>"),
             "Time limit in seconds (currently not supported)")
            ("sp-process,s",
             po::value<bool>(&context.partition.sp_process_output)->value_name("<bool>")->default_value(false),
             "Summarize partitioning results in RESULT line compatible with sqlplottools "
             "(https://github.com/bingmann/sqlplottools)")
            ("csv", po::value<bool>(&context.partition.csv_output)->value_name("<bool>")->default_value(false),
             "Summarize results in CSV format")
            ("algorithm-name",
             po::value<std::string>(&context.algorithm_name)->value_name("<std::string>")->default_value("MT-KaHyPar"),
             "An algorithm name to print into the summarized output (csv or sqlplottools). ");
    return options;
  }

  po::options_description createPreprocessingOptionsDescription(Context& context, const int num_columns) {
    po::options_description options("Preprocessing Options", num_columns);
    options.add_options()
            ("p-stable-io",
             po::value<bool>(&context.preprocessing.stable_construction_of_incident_edges)->value_name(
                     "<bool>")->default_value(false),
             "If true, the incident edges of a vertex are sorted after construction, so that the hypergraph "
             "data structure is independent of scheduling during construction.")
            ("p-enable-community-detection",
             po::value<bool>(&context.preprocessing.use_community_detection)->value_name("<bool>")->default_value(true),
             "If true, community detection is used as preprocessing step to restrict contractions to densly coupled regioins in coarsening phase")
            ("p-louvain-edge-weight-function",
             po::value<std::string>()->value_name("<string>")->notifier(
                     [&](const std::string& type) {
                       context.preprocessing.community_detection.edge_weight_function = louvainEdgeWeightFromString(
                               type);
                     })->default_value("hybrid"),
             "Louvain edge weight functions:\n"
             "- hybrid\n"
             "- uniform\n"
             "- non_uniform\n"
             "- degree")
            ("p-max-louvain-pass-iterations",
             po::value<uint32_t>(&context.preprocessing.community_detection.max_pass_iterations)->value_name(
                     "<uint32_t>")->default_value(5),
             "Maximum number of iterations over all nodes of one louvain pass")
            ("p-louvain-min-vertex-move-fraction",
             po::value<long double>(&context.preprocessing.community_detection.min_vertex_move_fraction)->value_name(
                     "<long double>")->default_value(0.01),
             "Louvain pass terminates if less than that fraction of nodes moves during a pass")
            ("p-vertex-degree-sampling-threshold",
             po::value<size_t>(&context.preprocessing.community_detection.vertex_degree_sampling_threshold)->value_name(
                     "<size_t>")->default_value(std::numeric_limits<size_t>::max()),
             "If set, then neighbors of a vertex are sampled during rating if its degree is greater than this threshold.");
    return options;
  }

  po::options_description createCoarseningOptionsDescription(Context& context,
                                                             const int num_columns) {
    po::options_description options("Coarsening Options", num_columns);
    options.add_options()
            ("c-type",
             po::value<std::string>()->value_name("<string>")->notifier(
                     [&](const std::string& ctype) {
                       context.coarsening.algorithm = mt_kahypar::coarseningAlgorithmFromString(ctype);
                     })->default_value("multilevel_coarsener"),
             "Coarsening Algorithm:\n"
             " - multilevel_coarsener")
            ("c-use-adaptive-edge-size",
             po::value<bool>(&context.coarsening.use_adaptive_edge_size)->value_name("<bool>")->default_value(true),
             "If true, the rating function uses the number of distinct cluster IDs of a net as edge size rather\n"
             "than its original size during multilevel coarsing")
            #ifdef KAHYPAR_ENABLE_EXPERIMENTAL_FEATURES
                        ("c-use-adaptive-max-node-weight",
                po::value<bool>(&context.coarsening.use_adaptive_max_allowed_node_weight)->value_name("<bool>")->default_value(false),
                "If true, we double the maximum allowed node weight each time if we are not able\n"
                "to significantly reduce the size of the hypergraph during coarsening.")
                ("c-adaptive-s",
                po::value<double>(&context.coarsening.max_allowed_weight_fraction)->value_name("<double>"),
                "The maximum allowed node weight is not allowed to become greater than\n"
                "((1 + epsilon) * w(H)/k) / (adaptive_s), if adaptive maximum node weight is enabled\n")
                ("c-adaptive-threshold",
                po::value<double>(&context.coarsening.adaptive_node_weight_shrink_factor_threshold)->value_name("<double>"),
                "The maximum allowed node weight is adapted, if the reduction ratio of vertices or pins\n"
                "is lower than this threshold\n")
            #endif
            ("c-s",
             po::value<double>(&context.coarsening.max_allowed_weight_multiplier)->value_name(
                     "<double>")->default_value(1),
             "The maximum weight of a vertex in the coarsest hypergraph H is:\n"
             "(s * w(H)) / (t * k)\n")
            ("c-t",
             po::value<HypernodeID>(&context.coarsening.contraction_limit_multiplier)->value_name(
                     "<int>")->default_value(160),
             "Coarsening stops when there are no more than t * k hypernodes left")
            ("c-min-shrink-factor",
             po::value<double>(&context.coarsening.minimum_shrink_factor)->value_name("<double>")->default_value(1.01),
             "Minimum factor a hypergraph must shrink in a multilevel pass. Otherwise, we terminate coarsening phase.")
            ("c-max-shrink-factor",
             po::value<double>(&context.coarsening.maximum_shrink_factor)->value_name("<double>")->default_value(2.5),
             "Maximum factor a hypergraph is allowed to shrink in a clustering pass")
            ("c-rating-score",
             po::value<std::string>()->value_name("<string>")->notifier(
                     [&](const std::string& rating_score) {
                       context.coarsening.rating.rating_function =
                               mt_kahypar::ratingFunctionFromString(rating_score);
                     })->default_value("heavy_edge"), "Rating function used to calculate scores for vertex pairs:\n"
                                                      "- heavy_edge")
            ("c-rating-heavy-node-penalty",
             po::value<std::string>()->value_name("<string>")->notifier(
                     [&](const std::string& penalty) {
                       context.coarsening.rating.heavy_node_penalty_policy =
                               heavyNodePenaltyFromString(penalty);
                     })->default_value("no_penalty"),
             "Penalty function to discourage heavy vertices:\n"
             "- multiplicative\n"
             "- no_penalty\n"
             "- edge_frequency_penalty")
            ("c-rating-acceptance-criterion",
             po::value<std::string>()->value_name("<string>")->notifier(
                     [&](const std::string& crit) {
                       context.coarsening.rating.acceptance_policy =
                               acceptanceCriterionFromString(crit);
                     })->default_value("best_prefer_unmatched"),
             "Acceptance/Tiebreaking criterion for contraction partners having the same score:\n"
             "- best\n"
             "- best_prefer_unmatched")
            ("c-vertex-degree-sampling-threshold",
             po::value<size_t>(&context.coarsening.vertex_degree_sampling_threshold)->value_name(
                     "<size_t>")->default_value(std::numeric_limits<size_t>::max()),
             "If set, then neighbors of a vertex are sampled during rating if its degree is greater than this threshold.");
    return options;
  }

  po::options_description createRefinementOptionsDescription(Context& context,
                                                             const int num_columns,
                                                             const bool initial_partitioning) {
    po::options_description options("Refinement Options", num_columns);
    options.add_options()
            ((initial_partitioning ? "i-r-refine-until-no-improvement" : "r-refine-until-no-improvement"),
             po::value<bool>((!initial_partitioning ? &context.refinement.refine_until_no_improvement :
                              &context.initial_partitioning.refinement.refine_until_no_improvement))->value_name(
                     "<bool>")->default_value(false),
             "Executes all refinement algorithms as long as they find an improvement on the current partition.")
            (( initial_partitioning ? "i-r-max-batch-size" : "r-max-batch-size"),
             po::value<size_t>((!initial_partitioning ? &context.refinement.max_batch_size :
                                &context.initial_partitioning.refinement.max_batch_size))->value_name("<size_t>")->default_value(1000),
             "Maximum size of an uncontraction batch (n-Level Partitioner).")
            (( initial_partitioning ? "i-r-min-border-vertices-per-thread" : "r-min-border-vertices-per-thread"),
             po::value<size_t>((!initial_partitioning ? &context.refinement.min_border_vertices_per_thread :
                                &context.initial_partitioning.refinement.min_border_vertices_per_thread))->value_name("<size_t>")->default_value(0),
             "Minimum number of border vertices per thread with which we perform a localized search (n-Level Partitioner).")
            ((initial_partitioning ? "i-r-lp-type" : "r-lp-type"),
             po::value<std::string>()->value_name("<string>")->notifier(
                     [&, initial_partitioning](const std::string& type) {
                       if (initial_partitioning) {
                         context.initial_partitioning.refinement.label_propagation.algorithm =
                                 labelPropagationAlgorithmFromString(type);
                       } else {
                         context.refinement.label_propagation.algorithm =
                                 labelPropagationAlgorithmFromString(type);
                       }
                     })->default_value("label_propagation_km1"),
             "Label Propagation Algorithm:\n"
             "- label_propagation_km1\n"
             "- label_propagation_cut\n"
             "- do_nothing")
            ((initial_partitioning ? "i-r-lp-maximum-iterations" : "r-lp-maximum-iterations"),
             po::value<size_t>((!initial_partitioning ? &context.refinement.label_propagation.maximum_iterations :
                                &context.initial_partitioning.refinement.label_propagation.maximum_iterations))->value_name(
                     "<size_t>")->default_value(5),
             "Maximum number of label propagation rounds")
            ((initial_partitioning ? "i-r-lp-rebalancing" : "r-lp-rebalancing"),
             po::value<bool>((!initial_partitioning ? &context.refinement.label_propagation.rebalancing :
                              &context.initial_partitioning.refinement.label_propagation.rebalancing))->value_name(
                     "<bool>")->default_value(true),
             "If true, then zero gain moves are only performed if they improve the balance of the solution (only in label propagation)")
            ((initial_partitioning ? "i-r-lp-he-size-activation-threshold" : "r-lp-he-size-activation-threshold"),
             po::value<size_t>(
                     (!initial_partitioning ? &context.refinement.label_propagation.hyperedge_size_activation_threshold
                                            :
                      &context.initial_partitioning.refinement.label_propagation.hyperedge_size_activation_threshold))->value_name(
                     "<size_t>")->default_value(100),
             "LP refiner activates only neighbors of moved vertices that are part of hyperedges with a size less than this threshold")
            ((initial_partitioning ? "i-r-fm-type" : "r-fm-type"),
             po::value<std::string>()->value_name("<string>")->notifier(
                     [&, initial_partitioning](const std::string& type) {
                       if (initial_partitioning) {
                         context.initial_partitioning.refinement.fm.algorithm = fmAlgorithmFromString(type);
                       } else {
                         context.refinement.fm.algorithm = fmAlgorithmFromString(type);
                       }
                     })->default_value("fm_gain_cache"),
             "FM Algorithm:\n"
             "- fm_gain_cache\n"
             "- fm_gain_cache_on_demand\n"
             "- fm_gain_delta\n"
             "- fm_recompute_gain\n"
             "- do_nothing")
            ((initial_partitioning ? "i-r-fm-multitry-rounds" : "r-fm-multitry-rounds"),
             po::value<size_t>((initial_partitioning ? &context.initial_partitioning.refinement.fm.multitry_rounds :
                                &context.refinement.fm.multitry_rounds))->value_name("<size_t>")->default_value(10),
             "Number of FM rounds within one level of the multilevel hierarchy.")
            ((initial_partitioning ? "i-r-fm-perform-moves-global" : "r-fm-perform-moves-global"),
             po::value<bool>((initial_partitioning ? &context.initial_partitioning.refinement.fm.perform_moves_global :
                              &context.refinement.fm.perform_moves_global))->value_name("<bool>")->default_value(false),
             "If true, then all moves performed during FM are immediately visible to other searches.\n"
             "Otherwise, only move sequences that yield an improvement are applied to the global view of the partition.")
            ((initial_partitioning ? "i-r-fm-seed-nodes" : "r-fm-seed-nodes"),
             po::value<size_t>((initial_partitioning ? &context.initial_partitioning.refinement.fm.num_seed_nodes :
                                &context.refinement.fm.num_seed_nodes))->value_name("<size_t>")->default_value(25),
             "Number of nodes to start the 'highly localized FM' with.")
            (( initial_partitioning ? "i-r-fm-revert-parallel" : "r-fm-revert-parallel"),
             po::value<bool>((initial_partitioning ? &context.initial_partitioning.refinement.fm.revert_parallel :
                              &context.refinement.fm.revert_parallel))
                              ->value_name("<bool>")->default_value(true),
             "Perform gain and balance recalculation, and reverting to best prefix in parallel.")
            ((initial_partitioning ? "i-r-fm-rollback-balance-violation-factor"
                                   : "r-fm-rollback-balance-violation-factor"),
             po::value<double>((initial_partitioning
                                ? &context.initial_partitioning.refinement.fm.rollback_balance_violation_factor :
                                &context.refinement.fm.rollback_balance_violation_factor))->value_name(
                     "<double>")->default_value(1.25),
             "Used to relax or disable the balance constraint during the rollback phase of parallel FM."
             "Set to 0 for disabling. Set to a value > 1.0 to multiply epsilon with this value.")
            ((initial_partitioning ? "i-r-fm-min-improvement" : "r-fm-min-improvement"),
             po::value<double>((initial_partitioning ? &context.initial_partitioning.refinement.fm.min_improvement :
                                &context.refinement.fm.min_improvement))->value_name("<double>")->default_value(-1.0),
             "Min improvement for FM (default disabled)")
            ((initial_partitioning ? "i-r-fm-release-nodes" : "r-fm-release-nodes"),
             po::value<bool>((initial_partitioning ? &context.initial_partitioning.refinement.fm.release_nodes :
                              &context.refinement.fm.release_nodes))->value_name("<bool>")->default_value(true),
             "FM releases nodes that weren't moved, so they might be found by another search.")
            ((initial_partitioning ? "i-r-fm-obey-minimal-parallelism" : "r-fm-obey-minimal-parallelism"),
             po::value<bool>(
                     (initial_partitioning ? &context.initial_partitioning.refinement.fm.obey_minimal_parallelism :
                      &context.refinement.fm.obey_minimal_parallelism))->value_name("<bool>")->default_value(true),
             "If true, then parallel FM refinement stops if more than a certain number of threads are finished.")
            ((initial_partitioning ? "i-r-fm-time-limit-factor" : "r-fm-time-limit-factor"),
             po::value<double>((initial_partitioning ? &context.initial_partitioning.refinement.fm.time_limit_factor :
                                &context.refinement.fm.time_limit_factor))->value_name("<double>")->default_value(0.25),
             "If the FM time exceeds time_limit := k * factor * coarsening_time, than the FM config is switched into a light version."
             "If the FM refiner exceeds 2 * time_limit, than the current multitry FM run is aborted and the algorithm proceeds to"
             "the next finer level.")
<<<<<<< HEAD
            ((initial_partitioning ? "i-r-fm-greedy" : "r-fm-greedy"),
             po::value<bool>(
                     (initial_partitioning ? &context.initial_partitioning.refinement.fm.greedy :
                      &context.refinement.fm.greedy))->value_name("<bool>")->default_value(false),
             "If true, then parallel FM refinement round stops if the improvement is < 0.")
=======
            ((initial_partitioning ? "i-r-fm-assignment-strategy" : "r-fm-assignment-strategy"),
             po::value<std::string>()->value_name("<string>")->notifier(
               [&](const std::string& strategy) {
               context.refinement.fm.assignment_strategy =
               fmAssignmentStrategyFromString(strategy);
               })->default_value("fm_random"),
             "FM Assignment Strategies:\n"
             "- fm_static\n"
             "- fm_random\n"
             "- fm_partition")
            ((initial_partitioning ? "i-r-fm-num-moves-before-sync" : "r-fm-num-moves-before-sync"),
             po::value<size_t>((initial_partitioning ? &context.initial_partitioning.refinement.fm.num_moves_before_sync :
                 &context.refinement.fm.num_moves_before_sync))->value_name("<size_t>")->default_value(100),
             "Number of local moves before synchronizing gain updates.")
            ((initial_partitioning ? "i-r-fm-sync-with-mq" : "r-fm-sync-with-mq"),
             po::value<bool>((initial_partitioning ? &context.initial_partitioning.refinement.fm.sync_with_mq :
                 &context.refinement.fm.sync_with_mq))->value_name("<bool>")->default_value(false),
             "If true, use message queues for synchronizing gain updates.")
>>>>>>> 259ef022
#ifdef KAHYPAR_USE_N_LEVEL_PARADIGM
            ((initial_partitioning ? "i-r-use-global-fm" : "r-use-global-fm"),
             po::value<bool>((!initial_partitioning ? &context.refinement.global_fm.use_global_fm :
                              &context.initial_partitioning.refinement.global_fm.use_global_fm))->value_name(
                     "<bool>")->default_value(false),
             "If true, than we execute a globalized FM local search interleaved with the localized searches."
             "Note, gobalized FM local searches are performed in multilevel style (not after each batch uncontraction)")
            ((initial_partitioning ? "i-r-global-fm-refine-until-no-improvement" : "r-global-refine-until-no-improvement"),
             po::value<bool>((!initial_partitioning ? &context.refinement.global_fm.refine_until_no_improvement :
                              &context.initial_partitioning.refinement.global_fm.refine_until_no_improvement))->value_name(
                     "<bool>")->default_value(false),
             "Executes a globalized FM local search as long as it finds an improvement on the current partition.")
            ((initial_partitioning ? "i-r-global-fm-seed-nodes" : "r-global-fm-seed-nodes"),
             po::value<size_t>((initial_partitioning ? &context.initial_partitioning.refinement.global_fm.num_seed_nodes :
                                &context.refinement.global_fm.num_seed_nodes))->value_name("<size_t>")->default_value(25),
             "Number of nodes to start the 'highly localized FM' with during the globalized FM local search.")
            ((initial_partitioning ? "i-r-global-fm-obey-minimal-parallelism" : "r-global-fm-obey-minimal-parallelism"),
             po::value<bool>(
                     (initial_partitioning ? &context.initial_partitioning.refinement.global_fm.obey_minimal_parallelism :
                      &context.refinement.global_fm.obey_minimal_parallelism))->value_name("<bool>")->default_value(true),
             "If true, then the globalized FM local search stops if more than a certain number of threads are finished.")
            #endif
            ((initial_partitioning ? "i-r-greedy-type" : "r-greedy-type"),
             po::value<std::string>()->value_name("<string>")->notifier(
                     [&, initial_partitioning](const std::string& type) {
                       if (initial_partitioning) {
                         context.initial_partitioning.refinement.greedy.algorithm =
                                 greedyRefinementAlgorithmFromString(type);
                       } else {
                         context.refinement.greedy.algorithm =
                                 greedyRefinementAlgorithmFromString(type);
                       }
                     })->default_value("do_nothing"),
             "Greedy Refinement Algorithm:\n"
             "- greedy_basic\n"
             "- do_nothing")
            ((initial_partitioning ? "i-r-greedy-multitry-rounds" : "r-greedy-multitry-rounds"),
             po::value<size_t>((initial_partitioning ? &context.initial_partitioning.refinement.greedy.multitry_rounds :
                 &context.refinement.greedy.multitry_rounds))->value_name("<size_t>")->default_value(10),
             "Number of Greedy rounds within one level of the multilevel hierarchy.")
            ((initial_partitioning ? "i-r-greedy-num-moves-before-sync" : "r-greedy-num-moves-before-sync"),
             po::value<size_t>((initial_partitioning ? &context.initial_partitioning.refinement.greedy.num_moves_before_sync :
                 &context.refinement.greedy.num_moves_before_sync))->value_name("<size_t>")->default_value(10),
             "Number of local moves before synchronizing gain updates.")
            ((initial_partitioning ? "i-r-greedy-shuffle" : "r-greedy-shuffle"),
             po::value<bool>((initial_partitioning ? &context.initial_partitioning.refinement.greedy.shuffle :
                 &context.refinement.greedy.shuffle))->value_name("<bool>")->default_value(true),
             "If true, shuffle refinement nodes before local search.")
            ((initial_partitioning ? "i-r-greedy-sync-with-mq" : "r-greedy-sync-with-mq"),
             po::value<bool>((initial_partitioning ? &context.initial_partitioning.refinement.greedy.sync_with_mq :
                 &context.refinement.greedy.sync_with_mq))->value_name("<bool>")->default_value(true),
             "If true, use message queues for synchronizing gain updates.")
            ((initial_partitioning ? "i-r-greedy-assignment-strategy" : "r-greedy-assignment-strategy"),
             po::value<std::string>()->value_name("<string>")->notifier(
               [&](const std::string& strategy) {
               context.refinement.greedy.assignment_strategy =
               greedyAssignmentStrategyFromString(strategy);
               })->default_value("greedy_random"),
             "Greedy Assignment Strategies:\n"
             "- greedy_static\n"
             "- greedy_random\n"
             "- greedy_partition")
            ;
    return options;
  }

  po::options_description createInitialPartitioningOptionsDescription(Context& context, const int num_columns) {
    po::options_description options("Initial Partitioning Options", num_columns);
    options.add_options()
            ("i-mode",
             po::value<std::string>()->value_name("<string>")->notifier(
                     [&](const std::string& mode) {
                       context.initial_partitioning.mode = initialPartitioningModeFromString(mode);
                     })->default_value("recursive_bisection"),
             "Mode of initial partitioning:\n"
             "- direct\n"
             "- recursive\n"
             "- recursive_bisection")
            ("i-enabled-ip-algos",
            po::value<std::vector<bool> >(&context.initial_partitioning.enabled_ip_algos)->multitoken(),
            "Indicate which IP algorithms should be executed. E.g. i-enabled-ip-algos=1 1 0 1 0 1 1 1 0\n"
            "indicates that\n"
            "  1.) greedy_round_robin_fm      (is executed)\n"
            "  2.) greedy_global_fm           (is executed)\n"
            "  3.) greedy_sequential_fm       (is NOT executed)\n"
            "  4.) random                     (is executed)\n"
            "  5.) bfs                        (is NOT executed)\n"
            "  6.) label_propagation          (is executed)\n"
            "  7.) greedy_round_robin_max_net (is executed)\n"
            "  8.) greedy_global_max_net      (is executed)\n"
            "  9.) greedy_sequential_max_net  (is NOT executed)\n"
            "Note vector must exactly contain 9 values otherwise partitioner will exit with failure")
            ("i-runs",
             po::value<size_t>(&context.initial_partitioning.runs)->value_name("<size_t>")->default_value(20),
             "Number of runs for each bisection algorithm.")
            ("i-use-adaptive-ip-runs",
             po::value<bool>(&context.initial_partitioning.use_adaptive_ip_runs)->value_name("<bool>")->default_value(true),
             "If true, than each initial partitioner decides if it should further continue partitioning based on the"
             "quality produced by itself compared to the quality of the other partitioners. If it is not likely that the partitioner"
             "will produce a solution with a quality better than the current best, further runs of that partitioner are omitted.")
            ("i-min-adaptive-ip-runs",
             po::value<size_t>(&context.initial_partitioning.min_adaptive_ip_runs)->value_name("<size_t>")->default_value(5),
             "If adaptive IP runs is enabled, than each initial partitioner performs minimum min_adaptive_ip_runs runs before\n"
             "it decides if it should terminate.")
            ("i-use-adaptive-epsilon",
             po::value<bool>(&context.initial_partitioning.use_adaptive_epsilon)->value_name("<bool>")->default_value(true),
             "If true, initial partitioning computes for each bisection an individual maximum allowed\n"
             "block weight based on a worst-case estimation. Otherwise, we use the sum of the upper bounds\n"
             "of each block which both blocks of the bisection are recursively divided into as maximum")
            ("i-perform-refinement-on-best-partitions",
             po::value<bool>(&context.initial_partitioning.perform_refinement_on_best_partitions)->value_name("<bool>")->default_value(false),
             "If true, then we perform an additional refinement on the best thread local partitions after IP.")
            ("i-fm-refinement-rounds",
             po::value<size_t>(&context.initial_partitioning.fm_refinment_rounds)->value_name("<size_t>")->default_value(1),
             "Maximum number of 2-way FM local searches on each bisection produced by an initial partitioner.")
            ("i-remove-degree-zero-hns-before-ip",
             po::value<bool>(&context.initial_partitioning.remove_degree_zero_hns_before_ip)->value_name("<bool>")->default_value(true),
             "If true, degree-zero vertices are removed before initial partitioning.")
            ("i-lp-maximum-iterations",
             po::value<size_t>(&context.initial_partitioning.lp_maximum_iterations)->value_name(
                     "<size_t>")->default_value(20),
             "Maximum number of iterations of label propagation initial partitioner")
            ("i-lp-initial-block-size",
             po::value<size_t>(&context.initial_partitioning.lp_initial_block_size)->value_name(
                     "<size_t>")->default_value(5),
             "Initial block size used for label propagation initial partitioner");
    options.add(createRefinementOptionsDescription(context, num_columns, true));
    return options;
  }

#ifdef KAHYPAR_ENABLE_EXPERIMENTAL_FEATURES
  po::options_description createSparsificationOptionsDescription(Context& context,
                                                               const int num_columns) {
  po::options_description sparsification_options("Sparsification Options", num_columns);
  sparsification_options.add_options()
    ("sp-use-degree-zero-contractions",
    po::value<bool>(&context.sparsification.use_degree_zero_contractions)->value_name("<bool>"),
    "If true, then vertices with degree zero are contracted to supervertices")
    ("sp-use-heavy-net-removal",
    po::value<bool>(&context.sparsification.use_heavy_net_removal)->value_name("<bool>"),
    "If true, then hyperedges with a weight greater than a certain threshold are removed before IP")
    ("sp-use-similiar-net-removal",
    po::value<bool>(&context.sparsification.use_similiar_net_removal)->value_name("<bool>"),
    "If true, then hyperedges with a jaccard similiarity greater than a certain threshold are removed before IP")
    ("sp-hyperedge-pin-weight-fraction",
    po::value<double>(&context.sparsification.hyperedge_pin_weight_fraction)->value_name("<double>"),
    "Hyperedges where the sum of the weights of all pins are greater than ((1 + eps)|V|/k) / fraction are removed before IP")
    ("sp-min-hash-footprint-size",
    po::value<size_t>(&context.sparsification.min_hash_footprint_size)->value_name("<size_t>"),
    "Number of locality sensitive hash functions used for similiar hyperedge removal")
    ("sp-jaccard-threshold",
    po::value<double>(&context.sparsification.jaccard_threshold)->value_name("<double>"),
    "Jaccard threshold for which to hyperedges are considered as similiar")
    ("sp-similiar-net-combiner-strategy",
    po::value<std::string>()->value_name("<string>")->notifier(
      [&](const std::string& strategy) {
      context.sparsification.similiar_net_combiner_strategy =
        similiarNetCombinerStrategyFromString(strategy);
    }),
    "Determines how similiar nets are combined:\n"
    "- union: set union of both nets\n"
    "- max_size: largest net\n"
    "- importance: net with most 'important' pins");

  return sparsification_options;
}
#endif

  po::options_description createSharedMemoryOptionsDescription(Context& context,
                                                               const int num_columns) {
    po::options_description shared_memory_options("Shared Memory Options", num_columns);
    shared_memory_options.add_options()
            ("s-num-threads,t",
             po::value<size_t>(&context.shared_memory.num_threads)->value_name("<size_t>"),
             "Number of Threads")
            ("s-use-localized-random-shuffle",
             po::value<bool>(&context.shared_memory.use_localized_random_shuffle)->value_name("<bool>"),
             "If true, localized parallel random shuffle is performed.")
            ("s-shuffle-block-size",
             po::value<size_t>(&context.shared_memory.shuffle_block_size)->value_name("<size_t>"),
             "If we perform a localized random shuffle in parallel, we perform a parallel for over blocks of size"
             "'shuffle_block_size' and shuffle them sequential.");

    return shared_memory_options;
  }



  void processCommandLineInput(Context& context, int argc, char *argv[]) {
    const int num_columns = platform::getTerminalWidth();


    po::options_description required_options("Required Options", num_columns);
    required_options.add_options()
            ("hypergraph,h",
             po::value<std::string>(&context.partition.graph_filename)->value_name("<string>")->required(),
             "Hypergraph filename")
            ("blocks,k",
             po::value<PartitionID>(&context.partition.k)->value_name("<int>")->required(),
             "Number of blocks")
            ("epsilon,e",
             po::value<double>(&context.partition.epsilon)->value_name("<double>")->required(),
             "Imbalance parameter epsilon")
            ("objective,o",
             po::value<std::string>()->value_name("<string>")->required()->notifier([&](const std::string& s) {
               if (s == "cut") {
                 context.partition.objective = kahypar::Objective::cut;
               } else if (s == "km1") {
                 context.partition.objective = kahypar::Objective::km1;
               }
             }),
             "Objective: \n"
             " - cut : cut-net metric (FM only supports km1 metric) \n"
             " - km1 : (lambda-1) metric")
            ("mode,m",
             po::value<std::string>()->value_name("<string>")->required()->notifier(
                     [&](const std::string& mode) {
                       context.partition.mode = kahypar::modeFromString(mode);
                     }),
             "Partitioning mode: \n"
             " - (recursive) bisection (currently not supported) \n"
             " - (direct) k-way");

    po::options_description preset_options("Preset Options", num_columns);
    preset_options.add_options()
            ("preset,p", po::value<std::string>(&context.partition.preset_file)->value_name("<string>"),
             "Context Presets (see config directory):\n"
             " - <path-to-custom-ini-file>");

    po::options_description general_options = createGeneralOptionsDescription(context, num_columns);

    po::options_description preprocessing_options =
            createPreprocessingOptionsDescription(context, num_columns);
    po::options_description coarsening_options =
            createCoarseningOptionsDescription(context, num_columns);
    po::options_description initial_paritioning_options =
            createInitialPartitioningOptionsDescription(context, num_columns);
    po::options_description refinement_options =
            createRefinementOptionsDescription(context, num_columns, false);
#ifdef KAHYPAR_ENABLE_EXPERIMENTAL_FEATURES
    po::options_description sparsification_options =
    createSparsificationOptionsDescription(context, num_columns);
#endif
    po::options_description shared_memory_options =
            createSharedMemoryOptionsDescription(context, num_columns);

    po::options_description cmd_line_options;
    cmd_line_options
            .add(required_options)
            .add(preset_options)
            .add(general_options)
            .add(preprocessing_options)
            .add(coarsening_options)
            .add(initial_paritioning_options)
            .add(refinement_options)
#ifdef KAHYPAR_ENABLE_EXPERIMENTAL_FEATURES
                    .add(sparsification_options)
#endif
            .add(shared_memory_options);

    po::variables_map cmd_vm;
    po::store(po::parse_command_line(argc, argv, cmd_line_options), cmd_vm);

    // placing vm.count("help") here prevents required attributes raising an
    // error if only help was supplied
    if (cmd_vm.count("help") != 0 || argc == 1) {
      if (context.partition.verbose_output) {
        mt_kahypar::io::printBanner();
      }
      LOG << cmd_line_options;
      exit(0);
    }

    po::notify(cmd_vm);

    std::ifstream file(context.partition.preset_file.c_str());
    if (!file) {
      ERROR("Could not load context file at: " + context.partition.preset_file);
    }

    po::options_description ini_line_options;
    ini_line_options.add(general_options)
            .add(preprocessing_options)
            .add(coarsening_options)
            .add(initial_paritioning_options)
            .add(refinement_options)
#ifdef KAHYPAR_ENABLE_EXPERIMENTAL_FEATURES
                    .add(sparsification_options)
#endif
            .add(shared_memory_options);

    po::store(po::parse_config_file(file, ini_line_options, true), cmd_vm);
    po::notify(cmd_vm);

    std::string epsilon_str = std::to_string(context.partition.epsilon);
    epsilon_str.erase(epsilon_str.find_last_not_of('0') + 1, std::string::npos);

    if (context.partition.graph_partition_output_folder != "") {
      std::string graph_base_name = context.partition.graph_filename.substr(
              context.partition.graph_filename.find_last_of("/") + 1);
      context.partition.graph_partition_filename =
              context.partition.graph_partition_output_folder + "/" + graph_base_name;
    } else {
      context.partition.graph_partition_filename =
              context.partition.graph_filename;
    }
    context.partition.graph_partition_filename =
            context.partition.graph_partition_filename
            + ".part"
            + std::to_string(context.partition.k)
            + ".epsilon"
            + epsilon_str
            + ".seed"
            + std::to_string(context.partition.seed)
            + ".KaHyPar";
    context.partition.graph_community_filename =
            context.partition.graph_filename + ".community";
  }


  void parseIniToContext(Context& context, const std::string& ini_filename) {
    std::ifstream file(ini_filename.c_str());
    if (!file) {
      ERROR("Could not load context file at: " << ini_filename);
    }
    const int num_columns = 80;

    po::options_description general_options =
            createGeneralOptionsDescription(context, num_columns);
    po::options_description preprocessing_options =
            createPreprocessingOptionsDescription(context, num_columns);
    po::options_description coarsening_options =
            createCoarseningOptionsDescription(context, num_columns);
    po::options_description initial_paritioning_options =
            createInitialPartitioningOptionsDescription(context, num_columns);
    po::options_description refinement_options =
            createRefinementOptionsDescription(context, num_columns, false);
#ifdef KAHYPAR_ENABLE_EXPERIMENTAL_FEATURES
    po::options_description sparsification_options =
    createSparsificationOptionsDescription(context, num_columns);
#endif
    po::options_description shared_memory_options =
            createSharedMemoryOptionsDescription(context, num_columns);

    po::variables_map cmd_vm;
    po::options_description ini_line_options;
    ini_line_options.add(general_options)
            .add(preprocessing_options)
            .add(coarsening_options)
            .add(initial_paritioning_options)
            .add(refinement_options)
#ifdef KAHYPAR_ENABLE_EXPERIMENTAL_FEATURES
                    .add(sparsification_options)
#endif
            .add(shared_memory_options);

    po::store(po::parse_config_file(file, ini_line_options, true), cmd_vm);
    po::notify(cmd_vm);
  }

}<|MERGE_RESOLUTION|>--- conflicted
+++ resolved
@@ -334,13 +334,11 @@
              "If the FM time exceeds time_limit := k * factor * coarsening_time, than the FM config is switched into a light version."
              "If the FM refiner exceeds 2 * time_limit, than the current multitry FM run is aborted and the algorithm proceeds to"
              "the next finer level.")
-<<<<<<< HEAD
             ((initial_partitioning ? "i-r-fm-greedy" : "r-fm-greedy"),
              po::value<bool>(
                      (initial_partitioning ? &context.initial_partitioning.refinement.fm.greedy :
                       &context.refinement.fm.greedy))->value_name("<bool>")->default_value(false),
              "If true, then parallel FM refinement round stops if the improvement is < 0.")
-=======
             ((initial_partitioning ? "i-r-fm-assignment-strategy" : "r-fm-assignment-strategy"),
              po::value<std::string>()->value_name("<string>")->notifier(
                [&](const std::string& strategy) {
@@ -359,7 +357,6 @@
              po::value<bool>((initial_partitioning ? &context.initial_partitioning.refinement.fm.sync_with_mq :
                  &context.refinement.fm.sync_with_mq))->value_name("<bool>")->default_value(false),
              "If true, use message queues for synchronizing gain updates.")
->>>>>>> 259ef022
 #ifdef KAHYPAR_USE_N_LEVEL_PARADIGM
             ((initial_partitioning ? "i-r-use-global-fm" : "r-use-global-fm"),
              po::value<bool>((!initial_partitioning ? &context.refinement.global_fm.use_global_fm :
