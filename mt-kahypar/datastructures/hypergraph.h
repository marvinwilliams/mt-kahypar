/*******************************************************************************
 * This file is part of KaHyPar.
 *
 * Copyright (C) 2019 Tobias Heuer <tobias.heuer@kit.edu>
 *
 * KaHyPar is free software: you can redistribute it and/or modify
 * it under the terms of the GNU General Public License as published by
 * the Free Software Foundation, either version 3 of the License, or
 * (at your option) any later version.
 *
 * KaHyPar is distributed in the hope that it will be useful,
 * but WITHOUT ANY WARRANTY; without even the implied warranty of
 * MERCHANTABILITY or FITNESS FOR A PARTICULAR PURPOSE.  See the
 * GNU General Public License for more details.
 *
 * You should have received a copy of the GNU General Public License
 * along with KaHyPar.  If not, see <http://www.gnu.org/licenses/>.
 *
 ******************************************************************************/
#pragma once

#include <algorithm>
#include <chrono>
#include <functional>
#include <set>
#include <type_traits>

#include "tbb/enumerable_thread_specific.h"

#include "kahypar/meta/mandatory.h"

#include "mt-kahypar/datastructures/streaming_hypergraph.h"
#include "mt-kahypar/macros.h"
#include "mt-kahypar/utils/timer.h"

namespace mt_kahypar {
namespace ds {
template <typename HypernodeType_ = Mandatory,
          typename HyperedgeType_ = Mandatory,
          typename HypernodeWeightType_ = Mandatory,
          typename HyperedgeWeightType_ = Mandatory,
          typename PartitionIDType_ = Mandatory,
          typename HardwareTopology = Mandatory,
          typename TBBNumaArena = Mandatory>
class Hypergraph {
 private:
  static constexpr bool debug = false;
  static constexpr bool enable_heavy_assert = false;

  using HypernodeID = HypernodeType_;
  using HyperedgeID = HyperedgeType_;
  using HypernodeWeight = HypernodeWeightType_;
  using HyperedgeWeight = HyperedgeWeightType_;
  using PartitionID = PartitionIDType_;

  using Self = Hypergraph<HypernodeID, HyperedgeID, HypernodeWeight, HyperedgeWeight,
                          PartitionID, HardwareTopology, TBBNumaArena>;

  static constexpr PartitionID kInvalidPartition = -1;
  static HyperedgeID kInvalidHyperedge;

 public:
  using StreamingHypergraph = mt_kahypar::ds::StreamingHypergraph<HypernodeID,
                                                                  HyperedgeID,
                                                                  HypernodeWeight,
                                                                  HyperedgeWeight,
                                                                  PartitionID,
                                                                  HardwareTopology,
                                                                  TBBNumaArena>;

 private:
  using HypernodeIterator = typename StreamingHypergraph::HypernodeIterator;
  using HyperedgeIterator = typename StreamingHypergraph::HyperedgeIterator;
  using IncidenceIterator = typename StreamingHypergraph::IncidenceIterator;
  using ConnectivitySetIterator = typename StreamingHypergraph::ConnectivitySetIterator;
  using CommunityIterator = typename StreamingHypergraph::CommunityIterator;
  using Memento = typename StreamingHypergraph::Memento;
  using UncontractionCase = typename StreamingHypergraph::UncontractionCase;

  // ! Generic function that will be called if a hypernode v moves from a block from to a block to for
  // ! each incident net of the moved vertex v.
  // ! It will be called with the following arguments
  // !  1.) Hyperedge Weight
  // !  2.) Hyperedge Size
  // !  3.) Pin count in block from after move
  // !  4.) Pin count in block to after move
  // ! This function can be used to compute e.g. the delta in cut or km1 metric after a move
  using DeltaFunction = std::function<void (const HyperedgeWeight, const HypernodeID, const HypernodeID, const HypernodeID)>;
  #define NOOP_FUNC [] (const HyperedgeWeight, const HypernodeID, const HypernodeID, const HypernodeID) { \
}

  using HighResClockTimepoint = std::chrono::time_point<std::chrono::high_resolution_clock>;

  /*!
   * Iterator for HypergraphElements (Hypernodes/Hyperedges)
   *
   * The iterator is used in for-each loops over all hypernodes/hyperedges.
   * In order to support iteration over coarsened hypergraphs, this iterator
   * skips over HypergraphElements marked as invalid.
   * Iterating over the set of vertices \f$V\f$ therefore is linear in the
   * size \f$|V|\f$ of the original hypergraph - even if it has been coarsened
   * to much smaller size. The same also holds true for for-each loops over
   * the set of hyperedges.
   *
   * In order to be as generic as possible, the iterator does not expose the
   * internal Hypernode/Hyperedge representations. Instead only handles to
   * the respective elements are returned, i.e. the IDs of the corresponding
   * hypernodes/hyperedges.
   *
   */
  template <typename Iterator>
  class GlobalHypergraphElementIterator :
    public std::iterator<std::forward_iterator_tag,    // iterator_category
                         typename Iterator::IDType,   // value_type
                         std::ptrdiff_t,   // difference_type
                         const typename Iterator::IDType*,   // pointer
                         typename Iterator::IDType> {   // reference
    using IDType = typename Iterator::IDType;
    using Iterators = std::vector<std::pair<Iterator, Iterator> >;

   public:
    /*!
     * Construct a GlobalHypergraphElementIterator
     * See Hypergraph::nodes() or Hypergraph::edges() for usage.
     *
     * \param iterators container of iterators (see StreamingHypergraph::HypergraphElementIterator)
     */
    GlobalHypergraphElementIterator(Iterators&& iterators) :
      _iterators(std::move(iterators)),
      _idx(0) {
      ASSERT(_iterators.size() > 0);
      while (_idx < _iterators.size() - 1 &&
             *_iterators[_idx].first == *_iterators[_idx].second) {
        ++_idx;
      }
    }

    // ! Returns the id of the element the iterator currently points to.
    IDType operator* () const {
      return *_iterators[_idx].first;
    }

    // ! Prefix increment. The iterator advances to the next valid element.
    GlobalHypergraphElementIterator & operator++ () {
      ++_iterators[_idx].first;
      while (*_iterators[_idx].first == *_iterators[_idx].second &&
             _idx < _iterators.size() - 1) {
        ++_idx;
      }
      return *this;
    }

    // ! Postfix increment. The iterator advances to the next valid element.
    GlobalHypergraphElementIterator operator++ (int) {
      GlobalHypergraphElementIterator copy = *this;
      operator++ ();
      return copy;
    }

    // ! Convenience function for range-based for-loops
    friend GlobalHypergraphElementIterator end<>(const std::pair<GlobalHypergraphElementIterator,
                                                                 GlobalHypergraphElementIterator>& iter_pair);
    // ! Convenience function for range-based for-loops
    friend GlobalHypergraphElementIterator begin<>(const std::pair<GlobalHypergraphElementIterator,
                                                                   GlobalHypergraphElementIterator>& iter_pair);

    bool operator!= (const GlobalHypergraphElementIterator& rhs) {
      return *_iterators[_idx].first != *rhs._iterators[rhs._idx].first;
    }

   private:
    Iterators _iterators;
    size_t _idx;
  };

  /*!
   * For each block \f$V_i\f$ of the \f$k\f$-way partition \f$\mathrm{\Pi} = \{V_1, \dots, V_k\}\f$,
   * a PartInfo object stores the number of hypernodes currently assigned to block \f$V_i\f$
   * as well as the sum of their weights.
   */
  class PartInfo {
   public:
    bool operator== (const PartInfo& other) const {
      return weight == other.weight && size == other.size;
    }

    HypernodeWeight weight;
    int64_t size;
  };

  /**
   * Each thread contains its local part weight and size information. If a hypernode changes
   * its block, the modification to part weights and sizes are only applied to
   * the block weights of the calling thread. The part weights are stored
   * relative to the initial global block weights as a delta. The current block weights
   * can be calculated by summing up the deltas of all threads (relative to the initial
   * global block weight).
   */
  class ThreadPartInfos {
   public:
    static ThreadPartInfos construct(const PartitionID k, const std::vector<PartInfo>& global) {
      return ThreadPartInfos(k, global);
    }

    void apply(const PartitionID id, const PartInfo& delta) {
      ASSERT(id >= 0 && id < _k, V(id) << V(_k));
      _delta[id].weight += delta.weight;
      _delta[id].size += delta.size;
      _current[id].weight += delta.weight;
      _current[id].size += delta.size;
    }

    /**
     * Appliying the deltas of all threads to local block weights and sizes.
     */
    void snapshot(const tbb::enumerable_thread_specific<ThreadPartInfos>& infos) {
      // Reset current block weights
      for (PartitionID k = 0; k < _k; ++k) {
        _current[k] = _global[k];
      }

      // Applying deltas of all threads
      for (const ThreadPartInfos& thread_info : infos) {
        // It can happen that in some situations (when frequently updating local part
        // weights) that the current thread info is initialized and therefore iterating
        // over all k's would fail
        if (thread_info._delta.size() == (size_t)_k) {
          for (PartitionID k = 0; k < _k; ++k) {
            _current[k].weight += thread_info._delta[k].weight;
            _current[k].size += thread_info._delta[k].size;
          }
        }
      }
    }

    const std::vector<PartInfo>& delta() const {
      return _delta;
    }

    HyperedgeWeight weight(const PartitionID id) const {
      ASSERT(id >= 0 && id < _k);
      return _current[id].weight;
    }

    size_t size(const PartitionID id) const {
      ASSERT(id >= 0 && id < _k);
      return _current[id].size;
    }

    void reset() {
      for (PartitionID k = 0; k < _k; ++k) {
        _current[k] = _global[k];
        _delta[k] = PartInfo { 0, 0 };
      }
    }

   private:
    ThreadPartInfos(const PartitionID k, const std::vector<PartInfo>& global) :
      _k(k),
      _global(global),
      _delta(global.size()),
      _current(global) { }

    // ! Number of blocks
    const PartitionID _k;
    // ! Initial global part infos
    const std::vector<PartInfo>& _global;
    // ! Delta relative to initial global part infos (changes performed by local thread)
    std::vector<PartInfo> _delta;
    // ! Represents current part infos for local thread
    std::vector<PartInfo> _current;
  };

  // ! TBB Thread Local Storage
  using ThreadLocalPartInfos = tbb::enumerable_thread_specific<ThreadPartInfos>;

  // ! Iterator to iterator over the hypernodes
  using GlobalHypernodeIterator = GlobalHypergraphElementIterator<HypernodeIterator>;
  // ! Iterator to iterator over the hyperedges
  using GlobalHyperedgeIterator = GlobalHypergraphElementIterator<HyperedgeIterator>;

 public:
  constexpr static size_t kEdgeHashSeed = StreamingHypergraph::kEdgeHashSeed;

  // ! Empty Hypergraph
  explicit Hypergraph() :
    _num_hypernodes(0),
    _num_hyperedges(0),
    _num_pins(0),
    _num_communities(0),
    _k(0),
    _communities_num_hypernodes(),
    _communities_num_pins(),
    _community_degree(),
    _part_info(),
    _local_part_info([&] {
        return ThreadPartInfos::construct(_k, _part_info);
      }),
    _contraction_index(),
    _hypergraphs(),
    _node_mapping(),
    _edge_mapping(),
    _community_node_mapping() { }

  // ! Constructs a hypergraph based on the given numa hypergraphs
  // ! and additionaly computes a vertex to numa node mapping
  // ! based on the current hyperedge distribution
  Hypergraph(const HypernodeID num_hypernodes,
             std::vector<StreamingHypergraph>&& hypergraphs,
             PartitionID k) :
    _num_hypernodes(num_hypernodes),
    _num_hyperedges(0),
    _num_pins(0),
    _num_communities(0),
    _k(k),
    _communities_num_hypernodes(),
    _communities_num_pins(),
    _community_degree(),
    _part_info(k),
    _local_part_info([&] {
        return ThreadPartInfos::construct(_k, _part_info);
      }),
    _contraction_index(),
    _hypergraphs(std::move(hypergraphs)),
    _node_mapping(num_hypernodes, 0),
    _edge_mapping(),
    _community_node_mapping() {
    computeNodeMapping();
    initializeHypernodes();
  }

  // ! Constructs a hypergraph based on the given numa hypergraphs
  // ! and node mapping
  Hypergraph(const HypernodeID num_hypernodes,
             std::vector<StreamingHypergraph>&& hypergraphs,
             std::vector<HypernodeID>&& node_mapping,
             PartitionID k) :
    _num_hypernodes(num_hypernodes),
    _num_hyperedges(0),
    _num_pins(0),
    _num_communities(0),
    _k(k),
    _communities_num_hypernodes(),
    _communities_num_pins(),
    _community_degree(),
    _part_info(k),
    _local_part_info([&] {
        return ThreadPartInfos::construct(_k, _part_info);
      }),
    _contraction_index(),
    _hypergraphs(std::move(hypergraphs)),
    _node_mapping(std::move(node_mapping)),
    _edge_mapping(),
    _community_node_mapping() {
    initializeHypernodes();
  }

  Hypergraph(const Hypergraph&) = delete;
  Hypergraph & operator= (const Hypergraph &) = delete;

  Hypergraph(Hypergraph&& other) :
    _num_hypernodes(other._num_hypernodes),
    _num_hyperedges(other._num_hyperedges),
    _num_pins(other._num_pins),
    _num_communities(other._num_communities),
    _k(other._k),
    _communities_num_hypernodes(std::move(other._communities_num_hypernodes)),
    _communities_num_pins(std::move(other._communities_num_pins)),
    _community_degree(std::move(other._community_degree)),
    _part_info(std::move(other._part_info)),
    _local_part_info([&] {
        return ThreadPartInfos::construct(_k, _part_info);
      }),
    _contraction_index(std::move(other._contraction_index)),
    _hypergraphs(std::move(other._hypergraphs)),
    _node_mapping(std::move(other._node_mapping)),
    _edge_mapping(std::move(other._edge_mapping)),
    _community_node_mapping(std::move(other._community_node_mapping)) { }

  Hypergraph & operator= (Hypergraph&& other) {
    _num_hypernodes = other._num_hypernodes;
    _num_hyperedges = other._num_hyperedges;
    _num_pins = other._num_pins;
    _num_communities = other._num_communities;
    _k = other._k;
    _communities_num_hypernodes = std::move(other._communities_num_hypernodes);
    _communities_num_pins = std::move(other._communities_num_pins);
    _community_degree = std::move(other._community_degree);
    _part_info = std::move(other._part_info);
    _local_part_info = ThreadLocalPartInfos([&] {
          return ThreadPartInfos::construct(_k, _part_info);
        });
    _contraction_index = std::move(other._contraction_index);
    _hypergraphs = std::move(other._hypergraphs);
    _node_mapping = std::move(other._node_mapping);
    _edge_mapping = std::move(other._edge_mapping);
    _community_node_mapping = std::move(other._community_node_mapping);
    return *this;
  }

  // ####################### General Hypergraph Stats #######################

  // ! Initial number of hypernodes
  HypernodeID initialNumNodes() const {
    return _num_hypernodes;
  }

  // ! Initial number of hypernodes on numa node
  HypernodeID initialNumNodes(const int node) const {
    ASSERT(node < (int)_hypergraphs.size());
    return _hypergraphs[node].initialNumNodes();
  }

  // ! Initial number of hyperedges
  HyperedgeID initialNumEdges() const {
    return _num_hyperedges;
  }

  // ! Initial number of hyperedges on numa node
  HyperedgeID initialNumEdges(const int node) const {
    ASSERT(node < (int)_hypergraphs.size());
    return _hypergraphs[node].initialNumEdges();
  }

  // ! Initial number of pins
  HypernodeID initialNumPins() const {
    return _num_pins;
  }

  // ! Initial number of pins on numa node
  HypernodeID initialNumPins(const int node) const {
    ASSERT(node < (int)_hypergraphs.size());
    return _hypergraphs[node].initialNumPins();
  }

  // ! Total weight of hypergraph
  HypernodeWeight totalWeight() const {
    HypernodeWeight weight = 0;
    for (const StreamingHypergraph& hypergraph : _hypergraphs) {
      weight += hypergraph.totalWeight();
    }
    return weight;
  }

  // ! Recomputes the total weight of the hypergraph (in parallel)
  void updateTotalWeight() {
    TBBNumaArena::instance().execute_parallel_on_all_numa_nodes([&](const int node) {
          _hypergraphs[node].updateTotalWeight();
        });
  }

  // ! Number of blocks this hypergraph is partitioned into
  PartitionID k() const {
    return _k;
  }

  // ####################### Iterators #######################

  // ! Returns an iterator over the set of active nodes of the hypergraph
  std::pair<GlobalHypernodeIterator, GlobalHypernodeIterator> nodes() const {
    ASSERT(_hypergraphs.size() > 0);
    std::vector<std::pair<HypernodeIterator, HypernodeIterator> > iterators;
    std::vector<std::pair<HypernodeIterator, HypernodeIterator> > end;
    for (size_t node = 0; node < _hypergraphs.size(); ++node) {
      iterators.emplace_back(_hypergraphs[node].nodes());
    }
    size_t last = iterators.size() - 1;
    end.emplace_back(std::make_pair(iterators[last].second, iterators[last].second));
    return std::make_pair(GlobalHypernodeIterator(std::move(iterators)),
                          GlobalHypernodeIterator(std::move(end)));
  }

  // ! Returns an iterator over the set of active nodes of the hypergraph on a numa node
  std::pair<HypernodeIterator, HypernodeIterator> nodes(const int node) const {
    ASSERT(node < (int)_hypergraphs.size());
    return _hypergraphs[node].nodes();
  }

  // ! Returns an iterator over the set of active edges of the hypergraph
  std::pair<GlobalHyperedgeIterator, GlobalHyperedgeIterator> edges() const {
    ASSERT(_hypergraphs.size() > 0);
    std::vector<std::pair<HyperedgeIterator, HyperedgeIterator> > iterators;
    std::vector<std::pair<HyperedgeIterator, HyperedgeIterator> > end;
    for (size_t node = 0; node < _hypergraphs.size(); ++node) {
      iterators.emplace_back(_hypergraphs[node].edges());
    }
    size_t last = iterators.size() - 1;
    end.emplace_back(std::make_pair(iterators[last].second, iterators[last].second));
    return std::make_pair(GlobalHyperedgeIterator(std::move(iterators)),
                          GlobalHyperedgeIterator(std::move(end)));
  }

  // ! Returns an iterator over the set of active nodes of the hypergraph on a numa node
  std::pair<HyperedgeIterator, HyperedgeIterator> edges(const int node) const {
    ASSERT(node < (int)_hypergraphs.size());
    return _hypergraphs[node].edges();
  }

  /*!
   * Illustration for different incidentEdges iterators:
   *
   * Structure of incident nets for a vertex u during community coarsening:
   *
   * | <-- single-pin community hyperedges --> | <--   valid hyperedges     --> | <-- invalid hyperedges --> |
   *
   *                                            <-- validIncidentEdges(u,c) -->
   *
   *  <-------------------------- incidentEdges(u,c) ------------------------->
   *
   *  <----------------------------------------- incidentEdges(u) ------------------------------------------>
   */

  // ! Returns a for-each iterator-pair to loop over the set of incident hyperedges of hypernode u.
  // ! During parallel community coarsening we do not remove parallel hyperedges (which spans more than
  // ! one community) incident to hypernode u. Instead, we just invalidate those hyperedges
  // ! (which means swapping them to the end of incident nets and storing a pointer to all
  // ! invalidated hyperedges). This function returns an iterator over all VALID and INVALID
  // ! hyperedges incident of vertex u.
  std::pair<IncidenceIterator, IncidenceIterator> incidentEdges(const HypernodeID u) const {
    return hypergraph_of_vertex(u).incidentEdges(u);
  }

  // ! Returns a for-each iterator-pair to loop over the set of incident hyperedges of hypernode u.
  // ! During parallel community coarsening we do not remove parallel hyperedges (which spans more than
  // ! one community) incident to hypernode u. Instead, we just invalidate those hyperedges
  // ! (which means swapping them to the end of incident nets and storing a pointer to all
  // ! invalidated hyperedges). This function returns an iterator over all VALID hyperedges incident
  // ! of vertex u.
  std::pair<IncidenceIterator, IncidenceIterator> validIncidentEdges(const HypernodeID u, const PartitionID community_id) const {
    return hypergraph_of_vertex(u).validIncidentEdges(u, community_id);
  }

  // ! Returns a for-each iterator-pair to loop over the set of incident hyperedges of hypernode u.
  // ! Note, this function returns the same incident edges than validIncidentEdges(u, community_id), but
  // ! additionally it skips all hyperedges that only contains a single vertex of a community (single-pin
  // ! community hyperedges)
  std::pair<IncidenceIterator, IncidenceIterator> incidentEdges(const HypernodeID u, const PartitionID community_id) const {
    return hypergraph_of_vertex(u).incidentEdges(u, community_id);
  }

  // ! Returns a for-each iterator-pair to loop over the set pins of hyperedge e.
  // ! Note, this function fails if community hyperedges are initialized.
  std::pair<IncidenceIterator, IncidenceIterator> pins(const HyperedgeID e) const {
    return hypergraph_of_edge(e).pins(e);
  }

  // ! Returns a for-each iterator-pair to loop over the set pins of hyperedge e that belongs to a certain community.
  // ! Note, this function fails if community hyperedges are not initialized.
  std::pair<IncidenceIterator, IncidenceIterator> pins(const HyperedgeID e, const PartitionID community_id) const {
    return hypergraph_of_edge(e).pins(e, community_id);
  }

  // ! Returns a for-each iterator-pair to loop over the set of communities contained in hyperedge e.
  std::pair<CommunityIterator, CommunityIterator> communities(const HyperedgeID e) const {
    return hypergraph_of_edge(e).communities(e);
  }

  // ! Returns a for-each iterator-pair to loop over the set of block ids contained in hyperedge e.
  std::pair<ConnectivitySetIterator, ConnectivitySetIterator> connectivitySet(const HyperedgeID e) const {
    return hypergraph_of_edge(e).connectivitySet(e);
  }

  // ####################### Hypernode Information #######################

  // ! Returns for a vertex of the hypergraph its original vertex id
  // ! defined in the input file
  HypernodeID originalNodeID(const HypernodeID u) const {
    return hypergraph_of_vertex(u).originalNodeId(u);
  }

  // ! Reverse operation of originalNodeID(u)
  HypernodeID globalNodeID(const HypernodeID u) const {
    ASSERT(u < _node_mapping.size());
    return _node_mapping[u];
  }

  // ! Weight of a vertex
  HypernodeWeight nodeWeight(const HypernodeID u) const {
    return hypergraph_of_vertex(u).nodeWeight(u);
  }

  // ! Sets the weight of a vertex
  void setNodeWeight(const HypernodeID u, const HypernodeWeight weight) {
    hypergraph_of_vertex(u).setNodeWeight(u, weight);
  }

  // ! Degree of a hypernode
  HyperedgeID nodeDegree(const HypernodeID u) const {
    return hypergraph_of_vertex(u).nodeDegree(u);
  }

  // ! Returns, whether a hypernode is enabled or not
  bool nodeIsEnabled(const HypernodeID u) const {
    return hypergraph_of_vertex(u).nodeIsEnabled(u);
  }

  // ! Enables a hypernode (must be disabled before)
  void enableHypernode(const HypernodeID u) {
    hypergraph_of_vertex(u).enableHypernode(u);
  }

  // ! Disable a hypernode (must be enabled before)
  void disableHypernode(const HypernodeID u) {
    hypergraph_of_vertex(u).disableHypernode(u);
  }

  // ####################### Hyperedge Information #######################

  // ! Returns for a hyperedge of the hypergraph its original hyperedge id
  // ! defined in the input file
  HypernodeID originalEdgeID(const HyperedgeID e) const {
    return hypergraph_of_edge(e).originalEdgeId(e);
  }

  // ! Reverse operation of originalEdgeID(e)
  HypernodeID globalEdgeID(const HyperedgeID e) const {
    ASSERT(e < _edge_mapping.size());
    return _edge_mapping[e];
  }

  // ! Weight of a hyperedge
  HypernodeWeight edgeWeight(const HyperedgeID e) const {
    return hypergraph_of_edge(e).edgeWeight(e);
  }

  // ! Sets the weight of a hyperedge
  void setEdgeWeight(const HyperedgeID e, const HyperedgeWeight weight) {
    hypergraph_of_edge(e).setEdgeWeight(e, weight);
  }

  // ! Number of pins of a hyperedge
  HypernodeID edgeSize(const HyperedgeID e) const {
    return hypergraph_of_edge(e).edgeSize(e);
  }

  // ! Hash value defined over the pins of a hyperedge
  size_t edgeHash(const HyperedgeID e) const {
    return hypergraph_of_edge(e).edgeHash(e);
  }

  // ! Returns, whether a hyperedge is enabled or not
  bool edgeIsEnabled(const HyperedgeID e) const {
    return hypergraph_of_edge(e).edgeIsEnabled(e);
  }

  // ! Enables a hyperedge (must be disabled before)
  void enableHyperedge(const HyperedgeID e) {
    hypergraph_of_edge(e).enableHyperedge(e);
  }

  // ! Disabled a hyperedge (must be enabled before)
  void disableHyperedge(const HyperedgeID e) {
    hypergraph_of_edge(e).disableHyperedge(e);
  }

  // ####################### Community Hyperedge Information #######################

  // ! Weight of a community hyperedge
  HypernodeWeight edgeWeight(const HyperedgeID e, const PartitionID community_id) const {
    return hypergraph_of_edge(e).edgeWeight(e, community_id);
  }

  // ! Sets the weight of a community hyperedge
  void setEdgeWeight(const HyperedgeID e, const PartitionID community_id, const HyperedgeWeight weight) {
    hypergraph_of_edge(e).setEdgeWeight(e, community_id, weight);
  }

  // ! Number of pins of a hyperedge that are assigned to a community
  HypernodeID edgeSize(const HyperedgeID e, const PartitionID community_id) const {
    return hypergraph_of_edge(e).edgeSize(e, community_id);
  }

  // ! Hash value defined over the pins of a hyperedge that belongs to a community
  size_t edgeHash(const HyperedgeID e, const PartitionID community_id) const {
    return hypergraph_of_edge(e).edgeHash(e, community_id);
  }

  // ####################### Community Information #######################

  // ! Number of communities
  PartitionID numCommunities() const {
    return _num_communities;
  }

  // ! Community id which hypernode u is assigned to
  PartitionID communityID(const HypernodeID u) const {
    return hypergraph_of_vertex(u).communityID(u);
  }

  // ! Assign a community to a hypernode
  // ! Note, in order to use all community-related functions, initializeCommunities()
  // ! have to be called after assigning to each vertex a community id
  void setCommunityID(const HypernodeID hn, const PartitionID community_id) {
    hypergraph_of_vertex(hn).setCommunityID(hn, community_id);
  }

  // ! Consider hypernode u is part of community C = {v_1, ..., v_n},
  // ! than this function returns a unique id for hypernode u in the
  // ! range [0,n).
  HypernodeID communityNodeId(const HypernodeID u) const {
    return hypergraph_of_vertex(u).communityNodeId(u);
  }

  // ! Number of hypernodes in community
  HypernodeID numCommunityHypernodes(const PartitionID community) const {
    ASSERT(community < (PartitionID)_communities_num_hypernodes.size());
    return _communities_num_hypernodes[community];
  }

  // ! Number of pins in community
  HypernodeID numCommunityPins(const PartitionID community) const {
    ASSERT(community < (PartitionID)_communities_num_pins.size());
    return _communities_num_pins[community];
  }

  HyperedgeID communityDegree(const PartitionID community) const {
    ASSERT(community < (PartitionID)_community_degree.size());
    return _community_degree[community];
  }

  // ! Number of communities which pins of hyperedge belongs to
  size_t numCommunitiesInHyperedge(const HyperedgeID e) const {
    return hypergraph_of_edge(e).numCommunitiesInHyperedge(e);
  }

  // ! Numa node to which community is assigned to
  PartitionID communityNumaNode(const PartitionID community_id) const {
    ASSERT(community_id < (PartitionID)_community_node_mapping.size());
    return _community_node_mapping[community_id];
  }

  // ! Sets the community to numa node mapping
  void setCommunityNodeMapping(std::vector<PartitionID>&& community_node_mapping) {
    _community_node_mapping = std::move(community_node_mapping);
  }

  // ####################### Partition Information #######################

  /**
   * About moving a vertex:
   * The functions setNodePart(...) and changeNodePart(...) are implemented thread-safe
   * and lock-free. All involved data structures are based on atomics. We maintain
   * the following information when moving a node:
   *  1.) Block id of a vertex
   *  2.) Pin count in a block of a hyperedge
   *  3.) Connectivity of a hyperedge (number of blocks to which the pins of a hyperedge
   *      belongs to)
   *  4.) Connectivity set of a hyperedge (blocks to which the pins of a hyperedge belongs
   *      to)
   *  5.) Number of incident cut hyperedges of a vertex (number with hyperedges with
   *      connectivity greater than 1)
   *  6.) Block weights and sizes.
   *
   * In order, to change the block id of a vertex, we start by performing a CAS operation
   * on the block id of a vertex. This prevents that two threads are moving one vertex to
   * different blocks concurrently. If the operation succeeds we start updating all involved
   * data structures. Otherwise, we abort the operation and return false (indicating that
   * the move of the vertex failed). On succees, we update the local block weights of the
   * calling thread (see description below) and update 2.) - 5.) by iterating over each
   * hyperedge and increment or decrement the pin count of a block of a hyperedge. Both
   * operations return the pin count after the atomic update and based on that we can decide
   * if the hyperedge is still cut or not.
   *
   * It is guaranteed, that if all parallel vertex move operations are finished, the values
   * for 1.) - 5.) reflects the current state of the hypergraph. However, this is not the case
   * in a parallel setting. Since the update of all incident edges of the moved vertex is not
   * performed in a transactional/exclusive fashion, it can happen that threads that read one
   * of the values 2.) to 5.) have an intermediate view on those. Algorithms that
   * build on top of that have to consider that behavior and resolve or deal with that issue on
   * a higher layer.
   *
   * Another feature of changeNodePart is that someone can pass a generic delta function to compute
   * e.g. the delta in the cut- or km1-metric when moving vertices in parallel. E.g. one
   * can pass the following function to changeNodePart (as delta_func) to compute the delta
   * for the cut-metric of the move:
   *
   * HyperedgeWeight delta = 0;
   * auto cut_delta = [&](const HyperedgeWeight edge_weight,
   *                             const HypernodeID edge_size,
   *                             const HypernodeID pin_count_in_from_part_after,
   *                             const HypernodeID pin_count_in_to_part_after) {
   *   delta += mt_kahypar::Hypergraph::cutDelta(
   *     edge_weight, edge_size, pin_count_in_from_part_after, pin_count_in_to_part_after);
   * };
   * hypergraph.changeNodePart(hn, from, to, cut_delta); // 'delta' will contain afterwards the delta
   *                                                     // for the cut metric
   *
   * Summing up all deltas of all parallel moves will be delta after the parallel execution phase.
   *
   */

  // ! Sets the block id an unassigned vertex u.
  // ! Returns true, if assignment of unassigned vertex u to block id succeeds.
  bool setNodePart(const HypernodeID u, const PartitionID id) {
    StreamingHypergraph& hypergraph_of_u = hypergraph_of_vertex(u);
    ASSERT(id < _k && id != kInvalidPartition, "Part ID" << id << "is invalid");

    // Sets the node part of vertex u to id. The operation succeeds
    // if CAS operation on part_id of vertex u succeeds
    if (hypergraph_of_u.setNodePart(u, id)) {
      // Update local block weights of calling thread
      _local_part_info.local().apply(id, PartInfo{ nodeWeight(u), 1 });

      for (const HyperedgeID& he : incidentEdges(u)) {
        hypergraph_of_edge(he).incrementPinCountInPart(he, id);
      }
      return true;
    }

    return false;
  }

  // ! Changes the block id of vertex u from block 'from' to block 'to'
  // ! Returns true, if move of vertex u to corresponding block succeeds.
  bool changeNodePart(const HypernodeID u,
                      const PartitionID from,
                      const PartitionID to,
                      const DeltaFunction& delta_func = NOOP_FUNC) {
    StreamingHypergraph& hypergraph_of_u = hypergraph_of_vertex(u);
    ASSERT(to < _k && to != kInvalidPartition, "Part ID" << to << "is invalid");

    // Changes the node part of vertex u to id. The operation succeeds
    // if CAS operation on part_id of vertex u succeeds
    if (hypergraph_of_u.changeNodePart(u, from, to)) {
      // Update local block weights of calling thread
      _local_part_info.local().apply(from, PartInfo{ -nodeWeight(u), -1 });
      _local_part_info.local().apply(to, PartInfo{ nodeWeight(u), 1 });

      for (const HyperedgeID& he : incidentEdges(u)) {
        HyperedgeID pin_count_in_from_part_after = hypergraph_of_edge(he).decrementPinCountInPart(he, from);
        HyperedgeID pin_count_in_to_part_after = hypergraph_of_edge(he).incrementPinCountInPart(he, to);
        bool no_pins_left_in_source_part = pin_count_in_from_part_after == 0;
        bool only_one_pin_in_to_part = pin_count_in_to_part_after == 1;
        HypernodeID edge_size = edgeSize(he);

        delta_func(edgeWeight(he), edge_size, pin_count_in_from_part_after, pin_count_in_to_part_after);

        if (no_pins_left_in_source_part && !only_one_pin_in_to_part &&
            pin_count_in_to_part_after == edge_size) {
          // In that case, hyperedge he becomes an internal hyperedge
          for (const HypernodeID& pin : pins(he)) {
            hypergraph_of_vertex(pin).decrementIncidentNumCutHyperedges(pin);
          }
        } else if (!no_pins_left_in_source_part && only_one_pin_in_to_part &&
                   pin_count_in_from_part_after == edge_size - 1) {
          // In that case, hyperedge he becomes an cut hyperede
          for (const HypernodeID& pin : pins(he)) {
            hypergraph_of_vertex(pin).incrementIncidentNumCutHyperedges(pin);
          }
        }
      }

      return true;
    }

    return false;
  }

  // ! Helper function to compute delta for cut-metric after changeNodePart
  static HyperedgeWeight cutDelta(const HyperedgeWeight edge_weight,
                                  const HypernodeID edge_size,
                                  const HypernodeID pin_count_in_from_part_after,
                                  const HypernodeID pin_count_in_to_part_after) {
    if (pin_count_in_to_part_after == edge_size) {
      return -edge_weight;
    } else if (pin_count_in_from_part_after == edge_size - 1 &&
               pin_count_in_to_part_after == 1) {
      return edge_weight;
    } else {
      return 0;
    }
  }

  // ! Helper function to compute delta for km1-metric after changeNodePart
  static HyperedgeWeight km1Delta(const HyperedgeWeight edge_weight,
                                  const HypernodeID,
                                  const HypernodeID pin_count_in_from_part_after,
                                  const HypernodeID pin_count_in_to_part_after) {
    return (pin_count_in_to_part_after == 1 ? edge_weight : 0) +
           (pin_count_in_from_part_after == 0 ? -edge_weight : 0);
  }

  // ! Block which vertex u belongs to
  PartitionID partID(const HypernodeID u) const {
    return hypergraph_of_vertex(u).partID(u);
  }

  // ! Returns, whether hypernode u is adjacent to a least one cut hyperedge.
  bool isBorderNode(const HypernodeID u) const {
    return hypergraph_of_vertex(u).isBorderNode(u);
  }

  // ! Number of incident cut hyperedges of vertex u
  HyperedgeID numIncidentCutHyperedges(const HypernodeID u) const {
    return hypergraph_of_vertex(u).numIncidentCutHyperedges(u);
  }

  // ! Initializes the number of cut hyperedges for each vertex
  // ! NOTE, this function have to be called after initial partitioning
  // ! and before local search.
  void initializeNumCutHyperedges() {
    for (StreamingHypergraph& hypergraph : _hypergraphs) {
      hypergraph.initializeNumCutHyperedges(_hypergraphs);
    }
  }

  // ! Number of blocks which pins of hyperedge e belongs to
  PartitionID connectivity(const HyperedgeID e) const {
    return hypergraph_of_edge(e).connectivity(e);
  }

  // ! Returns the number pins of hyperedge e that are part of block id
  HypernodeID pinCountInPart(const HyperedgeID e, const PartitionID id) const {
    return hypergraph_of_edge(e).pinCountInPart(e, id);
  }

  /**
   * About Block Weights:
   * We implement the concept of global and thread local block weights. If a vertex changes
   * its block, changes are only reflected on the local block weights of the calling thread. The local and
   * global block weights can be updated with updateLocalPartInfos() resp. updateGlobalPartInfos().
   * The rationale behind this is, that we want to prevent congestion on the block weights (when implemented
   * as atomic update), when multiple threads are moving vertices around. We leave it to the algorithm
   * implemented on top of these primitives to update local and global block weights frequently.
   */

  // ! Global weight of a block
  HypernodeWeight partWeight(const PartitionID id) const {
    ASSERT(id < _k && id != kInvalidPartition, "Part ID" << id << "is invalid");
    return _part_info[id].weight;
  }

  // ! Global size of a block
  size_t partSize(const PartitionID id) const {
    ASSERT(id < _k && id != kInvalidPartition, "Part ID" << id << "is invalid");
    return _part_info[id].size;
  }

  // ! Local weight of a block (of calling thread)
  HypernodeWeight localPartWeight(const PartitionID id) {
    ASSERT(id < _k && id != kInvalidPartition, "Part ID" << id << "is invalid");
    return _local_part_info.local().weight(id);
  }

  // ! Local size of a block (of calling thread)
  size_t localPartSize(const PartitionID id) {
    ASSERT(id < _k && id != kInvalidPartition, "Part ID" << id << "is invalid");
    return _local_part_info.local().size(id);
  }

  // ! Updates the local block weights of the calling thread
  void updateLocalPartInfos() {
    _local_part_info.local().snapshot(_local_part_info);
  }

  // ! Updates the global block weights
  // ! Note, this function is not thread safe and should be only called in
  // ! a single-threaded setting.
  void updateGlobalPartInfos() {
    for (const ThreadPartInfos& thread_part_info : _local_part_info) {
      // Applying deltas of each local part information to global part information
      const std::vector<PartInfo>& delta = thread_part_info.delta();
      ASSERT(delta.size() == (size_t)_k);
      for (PartitionID k = 0; k < _k; ++k) {
        _part_info[k].weight += delta[k].weight;
        _part_info[k].size += delta[k].size;
      }
    }

    // Reset local block weights
    for (ThreadPartInfos& thread_part_info : _local_part_info) {
      thread_part_info.reset();
    }
  }

  // ####################### Contract / Uncontract #######################

  /*!
   * Contracts the vertex pair (u,v). The representative u remains in the hypergraph.
   * The contraction partner v is removed from the hypergraph.
   *
   * For each hyperedge e incident to v, a contraction lead to one of two operations:
   * 1.) If e contained both u and v, then v is removed from e.
   * 2.) If e only contained v, than the slot of v in the incidence structure of e
   *     is reused to store u.
   *
   * The returned Memento can be used to undo the contraction via an uncontract operation.
   *
   * NOTE, this function is not thread-safe and should be only called in a single-threaded
   * setting.
   *
   * \param u Representative hypernode that will remain in the hypergraph
   * \param v Contraction partner that will be removed from the hypergraph
   */
  Memento contract(const HypernodeID u,
                   const HypernodeID v) {
    ASSERT(nodeIsEnabled(u), "Hypernode" << u << "is disabled");
    ASSERT(nodeIsEnabled(v), "Hypernode" << v << "is disabled");
    // TODO(heuer): Assertions verifies that both node have same part id

    DBG << "Contracting (" << u << "," << v << ")";
    setNodeWeight(u, nodeWeight(u) + nodeWeight(v));

    StreamingHypergraph& hypergraph_of_u = hypergraph_of_vertex(u);
    for (const HyperedgeID& he : incidentEdges(v)) {
      hypergraph_of_edge(he).contract(u, v, he, hypergraph_of_u);
    }

    disableHypernode(v);
    return Memento { u, v };
  }

  /*!
   * Contracts the vertex pair (u,v) belonging to the same community.
   * The representative u remains in the hypergraph. The contraction partner
   * v is removed from the hypergraph.
   *
   * For each hyperedge e incident to v, a contraction lead to one of two operations:
   * 1.) If e contained both u and v, then v is removed from e.
   * 2.) If e only contained v, than the slot of v in the incidence structure of e
   *     is reused to store u.
   *
   * The returned Memento can be used to undo the contraction via an uncontract operation.
   *
   * NOTE, in order that this function works correct, community hyperedges have to be
   * initialized beforehand. This function is thread-safe as long as only one thread
   * performs contractions in one community.
   *
   * \param u Representative hypernode that will remain in the hypergraph
   * \param v Contraction partner that will be removed from the hypergraph
   * \param community_id Community to which u and v belongs to
   */
  Memento contract(const HypernodeID u,
                   const HypernodeID v,
                   const PartitionID community_id) {
    ASSERT(nodeIsEnabled(u), "Hypernode" << u << "is disabled");
    ASSERT(nodeIsEnabled(v), "Hypernode" << v << "is disabled");
    ASSERT(communityID(u) == community_id);
    ASSERT(communityID(v) == community_id);
    // TODO(heuer): Assertions verifies that both node have same part id

    DBG << "Contracting (" << u << "," << v << ")";
    setNodeWeight(u, nodeWeight(u) + nodeWeight(v));

    StreamingHypergraph& hypergraph_of_u = hypergraph_of_vertex(u);
    for (const HyperedgeID& he : incidentEdges(v)) {
      hypergraph_of_edge(he).contract(u, v, he, community_id, hypergraph_of_u);
    }

    disableHypernode(v);
    return Memento { u, v, community_id };
  }

  /*!
  * Undoes a contraction operation that was remembered by the memento.
  *
  * NOTE, this function is not thread-safe and should only be called in a single-threaded
  * setting.
  *
  * \param memento Memento remembering the contraction operation that should be reverted
  * \param parallel_he_representative for each disabled hyperedge it contains it
  *                                   parallel representative.
  */
  void uncontract(const Memento& memento,
                  parallel::scalable_vector<HyperedgeID>& parallel_he_representative) {
    ASSERT(nodeIsEnabled(memento.u), "Hypernode" << memento.u << "is disabled");
    ASSERT(!nodeIsEnabled(memento.v), "Hypernode" << memento.v << "is not invalid");

    DBG << "uncontracting (" << memento.u << "," << memento.v << ")";

    // Preprocessing Memento
    //  1.) Revert Contraction
    //  2.) Marks all incident nets of memento.v
    preprocessMemento(memento);

    // Restores all hyperedges incident to u that would become
    // non-parallel to its representative after the uncontraction.
    // (see documentation restoreNonParallelDisabledHyperedges)
    restoreNonParallelDisabledHyperedges(memento, parallel_he_representative);

    // Uncontract Hyperedges
    uncontractHyperedges(memento, parallel_he_representative);

    // Postprocessing Memento
    // Remove all previously enabled parallel hyperedges from
    // invalid part of incident nets of v
    postprocessMemento(memento);

    HEAVY_REFINEMENT_ASSERT(numIncidentCutHyperedges(memento.u) == numIncidentCutHEs(memento.u),
                            V(memento.u) << V(numIncidentCutHyperedges(memento.u)) << V(numIncidentCutHEs(memento.u)));
    HEAVY_REFINEMENT_ASSERT(numIncidentCutHyperedges(memento.v) == numIncidentCutHEs(memento.v),
                            V(memento.v) << V(numIncidentCutHyperedges(memento.v)) << V(numIncidentCutHEs(memento.v)));
  }

  /*!
   * This function has to be called before the batch uncontraction function for each
   * memento in the batch in uncontraction order. It reverses the contraction stored
   * in the memento and restores all disabled parallel hyperedges that would become
   * non-parallel to its representative hyperedge due to the uncontraction stored in
   * memento.
   *
  * \param memento Memento remembering the contraction operation that should be reverted
  * \param parallel_he_representative for each disabled hyperedge it contains it
  *                                   parallel representative.
  * \param batch_hypernodes bitset that contains all contraction partners of the batch
   */
  void preprocessMementoForBatchUncontraction(const Memento& memento,
                                              parallel::scalable_vector<HyperedgeID>& parallel_he_representative,
                                              const kahypar::ds::FastResetFlagArray<>& batch_hypernodes) {
    ASSERT(nodeIsEnabled(memento.u) && !nodeIsEnabled(memento.v));
    reverseContraction(memento);
    if (hypergraph_of_vertex(memento.u).hypernode(memento.u).invalidIncidentNets() > 0) {
      markAllIncidentNetsOf(memento.v);
      restoreNonParallelDisabledHyperedges(
        memento, parallel_he_representative, &batch_hypernodes);
    }
  }

  /*!
   * Undoes a batch of contractions that was remembered by the mementos in parallel.
   *
   * Note, in order that this function works correctly and in a thread-safe manner, the
   * function preprocessMementoForBatchUncontraction(...) has to be called for each
   * memento in the batch before in order of their uncontraction position in the hierarchy.
   * Furthermore, the batch has to fullfil some preconditions:
   *   1.) Each representative of a contraction is only allowed to occur at
   *       most once in the batch ( <(u,v), ..., (u, w)> not allowed ).
   *   2.) A representative of a contraction must be enabled before the batch uncontraction
   *       (<(u,v), ..., (v, w)> not allowed).
   *
   * \param memento Memento remembering the contraction operation that should be reverted
   * \param parallel_he_representative for each disabled hyperedge it contains it
   *                                   parallel representative.
   * \param batch_hypernodes bitset that contains all contraction partners of the batch
   */
  void uncontract(const std::vector<Memento>& batch,
                  parallel::scalable_vector<HyperedgeID>& parallel_he_representative,
                  const kahypar::ds::FastResetFlagArray<>& batch_hypernodes) {
    // Verify preconditions for batch uncontractions
    ASSERT(batch.size() > 0);
    HEAVY_REFINEMENT_ASSERT(batch_uncontraction_precondition_assertions(batch, batch_hypernodes));

    tbb::parallel_for(0UL, batch.size(), [&](const size_t i) {
          const Memento& memento = batch[i];
          DBG << "uncontracting (" << memento.u << "," << memento.v << ")";
          markAllIncidentNetsOf(memento.v);

          // Uncontract Hyperedges
          uncontractHyperedges(memento, parallel_he_representative, &batch_hypernodes);

          // Postprocessing Memento
          // Remove all previously enabled parallel hyperedges from
          // invalid part of incident nets of v
          postprocessMemento(memento);
        });

    // Verify postconditions for batch uncontractions
    HEAVY_REFINEMENT_ASSERT(batch_uncontraction_postcondition_assertions(batch));
  }

  // ####################### Remove / Restore Hyperedges #######################

  /*!
  * Removes a hyperedge from the hypergraph. This includes the removal of he from all
  * of its pins and to disable the hyperedge.
  *
  * NOTE, this function is not thread-safe and should only be called in a single-threaded
  * setting.
  */
  void removeEdge(const HyperedgeID he) {
    ASSERT(edgeIsEnabled(he), "Hyperedge" << he << "is disabled");
    for (const HypernodeID& pin : pins(he)) {
      hypergraph_of_vertex(pin).removeIncidentEdgeFromHypernode(he, pin);
    }
    hypergraph_of_edge(he).disableHyperedge(he);
  }

  /*!
  * Removes a single-pin community hyperedge from the hypergraph.
  *
  * NOTE, in order that this function works correct, community hyperedges have to be
  * initialized beforehand. This function is thread-safe as long as only one thread
  * performs contractions in one community.
  */
  void removeSinglePinCommunityEdge(const HyperedgeID he, const PartitionID community_id) {
    ASSERT(hypergraph_of_edge(he).numCommunitiesInHyperedge(he) == 1,
           "Only allowed to remove hyperedges that contains pins from one community");
    ASSERT(hypergraph_of_edge(he).edgeSize(he) == 1, "Hyperedge is not a single-pin hyperedge");
    removeEdge(he, community_id);
    hypergraph_of_edge(he).disableHyperedge(he);
  }

  /*!
  * Removes a parallel hyperedge from the hypergraph.
  * Note, that in case the pins of the hyperedge belongs only to one community,
  * the hyperedge is directly removed from the hypergraph. Otherwise, it is only
  * invalidated (for an explanation of the term "invalidated", see illustration over
  * function incidentEdges and documentation of function uncontraction(...)).
  *
  * NOTE, in order that this function works correct, community hyperedges have to be
  * initialized beforehand. This function is thread-safe as long as only one thread
  * performs contractions in one community.
  */
  void removeParallelEdge(const HyperedgeID he, const PartitionID community_id) {
    if (numCommunitiesInHyperedge(he) == 1) {
      removeEdge(he, community_id);
    } else {
      invalidateEdge(he, community_id);
    }
  }

  // ! Restores an hyperedge of a certain size.
  void restoreEdge(const HyperedgeID he, const size_t size,
                   const HyperedgeID representative = kInvalidHyperedge) {
    ASSERT(!edgeIsEnabled(he), "Hyperedge" << he << "already enabled");
    ASSERT(representative == kInvalidHyperedge || edgeIsEnabled(representative),
           "Hyperedge" << representative << "is disabled");
    enableHyperedge(he);
    hypergraph_of_edge(he).hyperedge(he).setSize(size);
    StreamingHypergraph& hypergraph_of_he = hypergraph_of_edge(he);
    bool representative_is_cut = representative != kInvalidHyperedge && connectivity(representative) > 1;
    for (const HypernodeID& pin : pins(he)) {
      hypergraph_of_vertex(pin).insertIncidentEdgeToHypernode(he, pin);
      ASSERT(partID(pin) != kInvalidPartition, V(pin) << V(partID(pin)));
      hypergraph_of_he.incrementPinCountInPart(he, partID(pin));
      if (representative_is_cut) {
        hypergraph_of_vertex(pin).incrementIncidentNumCutHyperedges(pin);
      }
    }
  }

  // ! Restores a single-pin hyperedge
  void restoreSinglePinHyperedge(const HyperedgeID he) {
    ASSERT(!edgeIsEnabled(he), "Hyperedge" << he << "already enabled");
    restoreEdge(he, 1);
  }

  /*!
   * Restores a parallel hyperedge.
   *
   * The representative of a parallel hyperedge he is stored in _parallel_he_representative.
   * However, the representative can also be parallel to an other hyperedge. The array
   * _parallel_he_representative forms a tree of parallel hyperedges. In order to restore
   * a parallel hyperedge, we have to restore all parallel hyperedges from he to the root of
   * the tree recursively.
   *
   * @param he parallel hyperedge to restore
   * @param _parallel_he_representative parallel hyperedge representative tree
   * @param batch_hypernodes bitset that contains all contraction partners of the batch
   */
  void restoreParallelHyperedge(const HyperedgeID he,
                                const Memento& memento,
                                parallel::scalable_vector<HyperedgeID>& _parallel_he_representative,
                                const kahypar::ds::FastResetFlagArray<>* batch_hypernodes = nullptr) {
    if (!edgeIsEnabled(he)) {
      DBG << "restore parallel HE" << he << "in hypergraph";
      const HyperedgeID representative = globalEdgeID(_parallel_he_representative[originalEdgeID(he)]);
      restoreParallelHyperedge(representative, memento, _parallel_he_representative, batch_hypernodes);

      StreamingHypergraph& hypergraph_of_he = hypergraph_of_edge(he);
      StreamingHypergraph& hypergraph_of_rep = hypergraph_of_edge(representative);
      const size_t edge_size = edgeSize(representative);
      size_t copy_edge_size = edge_size;

      // In case of batch uncontractions, we have to have to transform the restored hyperedge
      // into the state before the first memento of the batch is uncontracted.
      // Note, that if a hyperedge becomes parallel it is not further contracted.
      // Consequently, the restored hyperedge represents some snapshot within the batch.
      // In order that the parallel batch uncontrations work correctly each hyperedge has to
      // represent its state before the first memento of the batch is uncontracted.
      // However, one key observation is that if a hyperedge is restored it must be
      // parallel to its representative (which is enabled). The representative represents
      // the state of that hyperedge before the batch uncontraction. By memcpy all enabled
      // pins of the representative plus all pins in the invalid part of incidence array
      // with a contraction index greater than the current memento, we can simulate all missing
      // contractions on the restored hyperedge.
      if (batch_hypernodes) {
        ASSERT(_contraction_index.size() == _num_hypernodes);
        // Determine size of memcpy
        const size_t contraction_index = _contraction_index[originalNodeID(memento.v)];
        int64_t incidence_array_start = hypergraph_of_rep.hyperedge(representative).firstEntry();
        int64_t incidence_array_end = hypergraph_of_rep.hyperedge(representative + 1).firstEntry();
        for (int64_t incidence_array_pos = incidence_array_start + edge_size;
             incidence_array_pos < incidence_array_end; ++incidence_array_pos) {
          const HypernodeID pin = hypergraph_of_rep._incidence_array[incidence_array_pos];
          const HypernodeID original_id = originalNodeID(pin);
          if (_contraction_index[original_id] > contraction_index) {
            ++copy_edge_size;
          } else {
            break;
          }
        }

        // Handling Special Case
        // It can happen that the memcpy operation overrides some contraction partners
        // in the invalid part of the restored hyperedge. In order that the uncontractions
        // work correctly we have to insert the restored hyperedge into the incident nets
        // of all those vertices.
        const kahypar::ds::FastResetFlagArray<>& batch = *batch_hypernodes;
        incidence_array_start = hypergraph_of_he.hyperedge(he).firstEntry();
        incidence_array_end = hypergraph_of_he.hyperedge(he + 1).firstEntry();
        for (int64_t incidence_array_pos = incidence_array_start + edge_size;
             incidence_array_pos < incidence_array_end; ++incidence_array_pos) {
          const HypernodeID pin = hypergraph_of_he._incidence_array[incidence_array_pos];
          const HypernodeID original_id = originalNodeID(pin);
          if (batch[original_id] && _contraction_index[original_id] > contraction_index) {
            hypergraph_of_vertex(pin).insertIncidentEdgeToHypernode(he, pin);
          } else {
            break;
          }
        }
        for (int64_t incidence_array_pos = incidence_array_start + edge_size - 1;
             incidence_array_pos >= incidence_array_start; --incidence_array_pos) {
          const HypernodeID pin = hypergraph_of_he._incidence_array[incidence_array_pos];
          const HypernodeID original_id = originalNodeID(pin);
          if (batch[original_id] && _contraction_index[original_id] > contraction_index) {
            hypergraph_of_vertex(pin).insertIncidentEdgeToHypernode(he, pin);
          } else {
            break;
          }
        }
      }

      #ifdef NDEBUG
      // If we are not in debug mode, we copy the content/pins of the representative to
      // to its parallel hyperedge we want to restore.
      memcpy(hypergraph_of_he._incidence_array.data() + hypergraph_of_he.hyperedge(he).firstEntry(),
             hypergraph_of_rep._incidence_array.data() + hypergraph_of_rep.hyperedge(representative).firstEntry(),
             copy_edge_size * sizeof(HypernodeID));
      #else
      // If we are in debug mode, we only copy the content/pins of the representative to its
      // parallel hyperedge, if we are in batch uncontraction mode
      if (batch_hypernodes) {
        memcpy(hypergraph_of_he._incidence_array.data() + hypergraph_of_he.hyperedge(he).firstEntry(),
               hypergraph_of_rep._incidence_array.data() + hypergraph_of_rep.hyperedge(representative).firstEntry(),
               copy_edge_size * sizeof(HypernodeID));
      }
      #endif

      HEAVY_REFINEMENT_ASSERT(verify_that_hyperedges_are_parallel(representative, he),
                              "HE" << he << "is not parallel to" << representative);
      restoreEdge(he, edge_size, representative);
      setEdgeWeight(representative, edgeWeight(representative) - edgeWeight(he));
      _parallel_he_representative[originalEdgeID(he)] = kInvalidHyperedge;
    }
  }

  // ####################### Initialization / Reset Functions #######################

  /*!
   * Adds community hyperedges to the hypergraphs. Community hyperedges
   * point to a consecutive range of pins of the original hyperedge that
   * belongs to the same community. It allows to perform parallel contractions
   * on the hypergraph within each community.
   * Additionally the incident nets array of each hypernode is reordered such
   * that the first part contains all single-pin community hyperedges and second
   * all others.
   *
   * Note, this function have to be called before parallel community coarsening.
   */
  void initializeCommunityHyperedges() {
    TBBNumaArena::instance().execute_parallel_on_all_numa_nodes([&](const int node) {
          _hypergraphs[node].initializeCommunityHyperedges(_hypergraphs);
        });

    TBBNumaArena::instance().execute_parallel_on_all_numa_nodes([&](const int node) {
          _hypergraphs[node].initializeCommunityHypernodes(_hypergraphs);
        });
  }

  /*!
   * Builds up a vector that stores for each contraction partner in the
   * contraction history its position.
   *
   * @params history contraction history
   */
  void buildContractionHierarchy(const std::vector<Memento>& history) {
    _contraction_index.assign(_num_hypernodes, std::numeric_limits<HypernodeID>::max());
    tbb::parallel_for(0UL, history.size(), [&](const size_t& i) {
          const HypernodeID v = history[i].v;
          ASSERT(originalNodeID(v) < _num_hypernodes);
          ASSERT(_contraction_index[originalNodeID(v)] == std::numeric_limits<HypernodeID>::max(),
                 "Hypernode" << v << "occurs more than once as contraction partner in hierarchy");
          _contraction_index[originalNodeID(v)] = i;
        });
  }

  /*!
   * Removes all community hyperedges from the hypergraph after parallel community
   * coarsening terminates.
   *
   * The pins of the original hyperedge are sorted in decreasing order of their
   * contraction index. The contraction index of a vertex v is defined as the index
   * of the contraction (u,v) in the contraction history, where v occurs as contraction
   * partner. This is done to fullfil the invariants required by the uncontraction method.
   *
   * Note this function have to be called after parallel community coarsening such
   * that uncontractions can be performed correctly.
   */
  void removeCommunityHyperedges() {
    ASSERT(_contraction_index.size() == _num_hypernodes);
    TBBNumaArena::instance().execute_parallel_on_all_numa_nodes([&](const int node) {
          _hypergraphs[node].removeCommunityHyperedges(_contraction_index, _hypergraphs);
        });
  }

  /*!
   * Initializes community-related information after all vertices are assigned to a community.
   * This includes:
   *  1.) Number of Communities
   *  2.) Number of Vertices per Community
   *  3.) Number of Pins per Community
   *  4.) For each hypernode v of community C, we compute a unique id within
   *      that community in the range [0, |C|)
   */
  void initializeCommunities() {
    // Compute number of communities
    utils::Timer::instance().start_timer("compute_number_of_communities", "Compute Num of Communities");
    _num_communities = tbb::parallel_reduce(tbb::blocked_range<HypernodeID>(0UL, _num_hypernodes), 0,
                                            [this](const tbb::blocked_range<HypernodeID>& range, PartitionID init) {
          PartitionID num_communities = init;
          for (HypernodeID hn = range.begin(); hn < range.end(); ++hn) {
            num_communities = std::max(num_communities, communityID(globalNodeID(hn)) + 1);
          }
          return num_communities;
        },
                                            [](const PartitionID lhs, const PartitionID rhs) {
          return std::max(lhs, rhs);
        });
    utils::Timer::instance().stop_timer("compute_number_of_communities");

    // Compute number of hypernodes per community and also for each node
    // a unique node id within each community
    utils::Timer::instance().start_timer("compute_num_community_hns", "Compute Num Community HNs");
    _communities_num_hypernodes.assign(_num_communities, 0);
    _community_degree.assign(_num_communities, 0);
    for (const HypernodeID& hn : nodes()) {
      PartitionID community_id = communityID(hn);
      ASSERT(community_id < _num_communities);
      hypergraph_of_vertex(hn).hypernode(hn).setCommunityNodeId(_communities_num_hypernodes[community_id]);
      ++_communities_num_hypernodes[community_id];
      _community_degree[community_id] += nodeDegree(hn);
    }
    utils::Timer::instance().stop_timer("compute_num_community_hns");

    // Compute number of pins per community
    utils::Timer::instance().start_timer("compute_num_community_pins", "Compute Num Community Pins");
    _communities_num_pins.assign(_num_communities, 0);
    for (const HyperedgeID& he : edges()) {
      for (const HypernodeID& pin : pins(he)) {
        ASSERT(communityID(pin) < _num_communities);
        ++_communities_num_pins[communityID(pin)];
      }
    }
    utils::Timer::instance().stop_timer("compute_num_community_pins");
  }

  // ! Resets the ids of all pins in the incidence array to its original node id
  void resetPinsToOriginalNodeIds() {
    TBBNumaArena::instance().execute_parallel_on_all_numa_nodes([&](const int node) {
          _hypergraphs[node].resetPinsToOriginalNodeIds(_hypergraphs);
        });
  }

  // ! Invalidates all disabled hyperedges from the incident nets array of each node
  // ! For further details please take a look at the documentation of uncontraction(...)
  void invalidateDisabledHyperedgesFromIncidentNets() {
    TBBNumaArena::instance().execute_parallel_on_all_numa_nodes([&](const int node) {
          _hypergraphs[node].invalidateDisabledHyperedgesFromIncidentNets(_hypergraphs);
        });
  }

<<<<<<< HEAD
  //Returns number of active Hypernodes
  HypernodeID currentNumNodes() const{
    HypernodeID current_num_nodes = 0;
    for ( const HypernodeID& hn:nodes() ) {
      ++current_num_nodes;
    }
    return current_num_nodes;
  }

 private:
=======
  // ####################### Copy #######################

  // ! Makes a copy of the current state of the hypergraph (without partition info).
  // ! The vertex and edge to numa node mapping is maintained. Note, if the hypergraph
  // ! is already coarsened, than only enabled nodes will be part of the copy. The copy
  // ! can be not used than to uncontract the hypergraph. The original node ids of the
  // ! original hypergraph are compactified to a consecutive range of node ids.
  // ! To map between the original and the copied hypergraph a mapping is returned
  // ! that contains a mapping from the original node ids of the original hypergraph to
  // ! original node ids of the copied hypergraph.
  std::pair<Self, parallel::scalable_vector<HypernodeID> > copy(const PartitionID k) {
    // Allocate numa hypergraph on their corresponding numa nodes
    std::vector<StreamingHypergraph> numa_hypergraphs;
    TBBNumaArena::instance().execute_sequential_on_all_numa_nodes([&](const int node) {
          numa_hypergraphs.emplace_back(node, k);
        });

    // Compactify vertex ids
    parallel::scalable_vector<HypernodeID> hn_mapping(_num_hypernodes, kInvalidHyperedge);
    parallel::scalable_vector<HypernodeWeight> hn_weights;
    parallel::scalable_vector<PartitionID> community_ids;
    std::vector<HypernodeID> hn_to_numa_node;
    HypernodeID num_hypernodes = 0;
    for (const HypernodeID& hn : nodes()) {
      ASSERT(originalNodeID(hn) < _num_hypernodes);
      ASSERT(communityID(hn) != kInvalidPartition);
      hn_mapping[originalNodeID(hn)] = num_hypernodes++;
      hn_weights.emplace_back(nodeWeight(hn));
      community_ids.emplace_back(communityID(hn));
      hn_to_numa_node.emplace_back(StreamingHypergraph::get_numa_node_of_vertex(hn));
    }
>>>>>>> 70eb4179

    // Compactify hyperedge ids
    parallel::scalable_vector<HypernodeID> he_mapping(_num_hyperedges, kInvalidHyperedge);
    HypernodeID num_hyperedges = 0;
    for (const HyperedgeID& he : edges()) {
      ASSERT(originalEdgeID(he) < _num_hyperedges);
      he_mapping[originalEdgeID(he)] = num_hyperedges++;
    }

    // Copy Hyperedges
    TBBNumaArena::instance().execute_parallel_on_all_numa_nodes([&](const int node) {
          tbb::parallel_for(0UL, _num_hyperedges, [&](const HyperedgeID& id) {
            const HyperedgeID he = globalEdgeID(id);
            if (edgeIsEnabled(he) && StreamingHypergraph::get_numa_node_of_hyperedge(he) == node) {
              parallel::scalable_vector<HypernodeID> hyperedge;
              for (const HypernodeID& pin : pins(he)) {
                hyperedge.emplace_back(hn_mapping[originalNodeID(pin)]);
              }
              numa_hypergraphs[node].streamHyperedge(
                hyperedge, he_mapping[originalEdgeID(he)], edgeWeight(he));
            }
          });
        });

    // Initialize Hyperedges
    TBBNumaArena::instance().execute_parallel_on_all_numa_nodes([&](const int node) {
          numa_hypergraphs[node].initializeHyperedges(num_hypernodes);
        });

    // Initialize Hypergraph
    Self copy_hypergraph(num_hypernodes, std::move(numa_hypergraphs),
                         std::move(hn_to_numa_node), k);

    // Initialize node weights and community ids
    tbb::parallel_for(0UL, num_hypernodes, [&](const HypernodeID& id) {
          copy_hypergraph.setNodeWeight(copy_hypergraph.globalNodeID(id), hn_weights[id]);
          copy_hypergraph.setCommunityID(copy_hypergraph.globalNodeID(id), community_ids[id]);
        });
    copy_hypergraph.updateTotalWeight();
    copy_hypergraph.initializeCommunities();

    // Initialize community to numa node mapping
    std::vector<PartitionID> community_node_mapping(_community_node_mapping);
    copy_hypergraph.setCommunityNodeMapping(std::move(community_node_mapping));

    return std::make_pair(std::move(copy_hypergraph), std::move(hn_mapping));
  }

 private:
  // ####################### Uncontraction Functions #######################

  // ! Reverses the contractions and marks all incident nets of the contractions partner
  KAHYPAR_ATTRIBUTE_ALWAYS_INLINE void preprocessMemento(const Memento& memento) {
    reverseContraction(memento);
    markAllIncidentNetsOf(memento.v);
  }

  // ! Restores the contraction partner of the contraction
  KAHYPAR_ATTRIBUTE_ALWAYS_INLINE void reverseContraction(const Memento& memento) {
    enableHypernode(memento.v);
    PartitionID part_id = partID(memento.u);
    ASSERT(part_id != kInvalidPartition);
    hypergraph_of_vertex(memento.v).setNodePart(memento.v, part_id);
    _local_part_info.local().apply(part_id, PartInfo { 0, 1 });
    setNodeWeight(memento.u, nodeWeight(memento.u) - nodeWeight(memento.v));
  }

  // ! Mark all incident nets of hypernode v in bit set.
  // ! Note, during a uncontraction of two vertices u and v only nets
  // ! that are part of I(u) and I(v) are uncontracted.
  KAHYPAR_ATTRIBUTE_ALWAYS_INLINE void markAllIncidentNetsOf(const HypernodeID v) {
    hypergraph_of_vertex(v).markAllIncidentNetsOf(v, _hypergraphs);
  }

  // ! Returns the representative of the parallel hyperedge e
  HyperedgeID findRepresentative(const HyperedgeID e,
                                 const parallel::scalable_vector<HyperedgeID>& parallel_he_representative) const {
    HyperedgeID representative = originalEdgeID(e);
    ASSERT(representative < parallel_he_representative.size());
    while (parallel_he_representative[representative] != kInvalidHyperedge) {
      representative = parallel_he_representative[representative];
    }
    return globalEdgeID(representative);
  }

  /*!
   * During parallel community coarsening, we detect parallel hyperedges. If a contraction
   * is performed, we check if some of the incident hyperedges become parallel. Note, that
   * we perform contractions in parallel (one thread per community). To not interfer with
   * other threads (community coarsener), we only invalidate (not remove) a parallel hyperedge
   * for all pins that belongs to the community which detects it. Thus, it can happen that
   * in some communities a parallel hyperedge is detected and in some not. Parallel hyperedges
   * that are detected during contraction of two vertices are restored before the call to
   * the uncontraction function. However, there are still cases that due to an other
   * uncontraction, that did not detect that the hyperedge is parallel, a parallel hyperedge
   * becomes non-parallel to its representative. In such cases, the restore operation has to
   * be handled by the uncontraction function.
   *
   * After coarsening we resort the incident nets array such that the first part contains
   * all invalidated and second all enabled hyperedges. To detect whether a invalidated
   * hyperedge e' becomes non-parallel to its enabled representative e'', we check the following
   * cases (u and v are the vertices which are uncontracted):
   *   1.) v was part of e', but not of e'' before contraction (and vice versa)
   *   2.) e' was part of I(v), but e'' not before contraction (and vice versa)
   *
   * \param memento Memento remembering the contraction operation that should be reverted
   * \param parallel_he_representative for each disabled hyperedge it contains it
   *                                   parallel representative.
   * \param batch_hypernodes bitset that contains all contraction partners of the batch
   */
  KAHYPAR_ATTRIBUTE_ALWAYS_INLINE void restoreNonParallelDisabledHyperedges(const Memento& memento,
                                                                            parallel::scalable_vector<HyperedgeID>& parallel_he_representative,
                                                                            const kahypar::ds::FastResetFlagArray<>* batch_hypernodes = nullptr) {
    bool is_batch_uncontraction = batch_hypernodes != nullptr;
    // Uncontraction starts by checking if a disabled parallel hyperedge becomes non-parallel
    // to one of its representatives. Usually all parallel hyperedges are enabled before
    // uncontraction (see hypergraph pruner). However, in some cases this is not the case.
    // Therefore, we perform an explicit check here if two hyperedges become non-parallel
    // after uncontraction.
    StreamingHypergraph& hypergraph_of_u = hypergraph_of_vertex(memento.u);
    auto& incident_hes_of_u = hypergraph_of_u.incident_nets(memento.u);
    size_t incident_hes_start = hypergraph_of_u.hypernode(memento.u).invalidIncidentNets();
    std::vector<HyperedgeID> disabled_hyperedges;
    for (size_t incident_hes_it = 0; incident_hes_it != incident_hes_start; ++incident_hes_it) {
      const HyperedgeID& he = incident_hes_of_u[incident_hes_it];
      if (!edgeIsEnabled(he)) {
        disabled_hyperedges.push_back(he);
      }
    }
    // All disabled hyperedges have to be traversed in decreasing order of their edge id
    // when checking if they become non-parallel to one of its representatives.
    std::sort(disabled_hyperedges.begin(), disabled_hyperedges.end(),
              [&](const HyperedgeID& lhs, const HyperedgeID& rhs) {
          return lhs > rhs;
        });

    // Check if a disabled parallel hyperedges will become non-parallel to
    // its representative.
    for (const HyperedgeID& he : disabled_hyperedges) {
      if (!edgeIsEnabled(he)) {
        StreamingHypergraph& hypergraph_of_he = hypergraph_of_edge(he);
        HyperedgeID representative = findRepresentative(he, parallel_he_representative);
        const size_t edge_size = edgeSize(representative);
        bool becomes_non_parallel = false;

        HyperedgeID last_representative = he;
        HyperedgeID current_representative = originalEdgeID(he);
        representative = globalEdgeID(current_representative);
        // Verify if hyperedge becomes non-parallel to one of its representatives (all hyperedges
        // on the path to the root in the hyperedge representative tree)
        while (!becomes_non_parallel && parallel_he_representative[current_representative] != kInvalidHyperedge) {
          last_representative = representative;
          current_representative = parallel_he_representative[current_representative];
          representative = globalEdgeID(current_representative);

          StreamingHypergraph& hypergraph_of_rep = hypergraph_of_edge(representative);

          // In case, both hyperedges fall into different uncontraction cases, than both become
          // non parallel afterwards.
          UncontractionCase case_rep = is_batch_uncontraction ?
                                       hypergraph_of_rep.get_uncontraction_case(representative, edge_size, memento.v, _hypergraphs, *batch_hypernodes) :
                                       hypergraph_of_rep.get_uncontraction_case(representative, edge_size, memento.v);
          bool is_case_1_rep = case_rep != UncontractionCase::CASE_2;
          UncontractionCase case_he = is_batch_uncontraction ?
                                      hypergraph_of_he.get_uncontraction_case(he, edge_size, memento.v, _hypergraphs, *batch_hypernodes) :
                                      hypergraph_of_he.get_uncontraction_case(he, edge_size, memento.v);
          bool is_case_1_he = case_he != UncontractionCase::CASE_2;

          // In case, the contraction partner v contains either the disabled hyperedge or
          // the representative (but not both), than both become non parallel afterwards.
          becomes_non_parallel = becomes_non_parallel ||
                                 (hypergraph_of_he.containsIncidentNet(he) &&
                                  !hypergraph_of_rep.containsIncidentNet(representative)) ||
                                 (!hypergraph_of_he.containsIncidentNet(he) &&
                                  hypergraph_of_rep.containsIncidentNet(representative)) ||
                                 (!is_case_1_rep && is_case_1_he) ||
                                 (is_case_1_rep && !is_case_1_he);
        }

        if (becomes_non_parallel) {
          restoreParallelHyperedge(last_representative, memento, parallel_he_representative, batch_hypernodes);
          incident_hes_start = hypergraph_of_u.hypernode(memento.u).invalidIncidentNets();
        }
      }
    }
  }

  /*!
   * Uncontracts all hyperedges that are associated with the given memento.
   *
   * Note, markAllIncidentNetsOf(memento.v) has to be called before. Furthermore,
   * this function is only thread-safe, if the current batch that is uncontracted
   * in parallel fullfils the conditions described in the documentation of
   * uncontract(...).
   *
   * \param memento Memento remembering the contraction operation that should be reverted
   * \param parallel_he_representative for each disabled hyperedge it contains it
   *                                   parallel representative.
   * \param batch_hypernodes bitset that contains all contraction partners of the batch
   */
  KAHYPAR_ATTRIBUTE_ALWAYS_INLINE void uncontractHyperedges(const Memento& memento,
                                                            const parallel::scalable_vector<HyperedgeID>& parallel_he_representative,
                                                            const kahypar::ds::FastResetFlagArray<>* batch_hypernodes = nullptr) {
    unused(parallel_he_representative);
    StreamingHypergraph& hypergraph_of_u = hypergraph_of_vertex(memento.u);
    auto& incident_hes_of_u = hypergraph_of_u.incident_nets(memento.u);
    size_t incident_hes_start = hypergraph_of_u.hypernode(memento.u).invalidIncidentNets();

    // Uncontract all disabled parallel hyperedges
    #ifndef NDEBUG
    // In case of debug mode, we uncontract each disabled parallel hyperedge also in order
    // to check that each hyperedge is parallel to its representative
    for (size_t incident_hes_it = 0; incident_hes_it != incident_hes_start; ++incident_hes_it) {
      const HyperedgeID he = incident_hes_of_u[incident_hes_it];
      if (!edgeIsEnabled(he)) {
        const HyperedgeID representative = findRepresentative(he, parallel_he_representative);
        if (hypergraph_of_edge(he).uncontract(
              memento.u, memento.v, he, representative, incident_hes_it,
              _hypergraphs, batch_hypernodes)) {
          --incident_hes_it;
          --incident_hes_start;
        }
      }
    }
    #endif

    // Uncontract all active hyperedges
    size_t incident_hes_end = incident_hes_of_u.size();
    for (size_t incident_hes_it = incident_hes_start; incident_hes_it != incident_hes_end; ++incident_hes_it) {
      const HyperedgeID he = incident_hes_of_u[incident_hes_it];
      // LOG << V(memento.u) << V(memento.v) << V(he);
      if (hypergraph_of_edge(he).uncontract(
            memento.u, memento.v, he, incident_hes_it, _hypergraphs, batch_hypernodes)) {
        --incident_hes_it;
        --incident_hes_end;
      }
    }
  }

  void postprocessMemento(const Memento& memento) {
    StreamingHypergraph& hypergraph_of_v = hypergraph_of_vertex(memento.v);
    auto& incident_hes_of_v = hypergraph_of_v.incident_nets(memento.v);
    size_t incident_hes_start = hypergraph_of_v.hypernode(memento.v).invalidIncidentNets();
    for (size_t incident_hes_it = 0; incident_hes_it != incident_hes_start; ++incident_hes_it) {
      const HyperedgeID he = incident_hes_of_v[incident_hes_it];
      if (edgeIsEnabled(he)) {
        std::swap(incident_hes_of_v[incident_hes_it--], incident_hes_of_v[--incident_hes_start]);
        hypergraph_of_v.hypernode(memento.v).decrementInvalidIncidentNets();
      }
    }
  }

  // ####################### Remove Hyperedges #######################

  // ! Removes a community hyperedge from incident net arrays of all its pins
  void removeEdge(const HyperedgeID he, const PartitionID community_id) {
    ASSERT(edgeIsEnabled(he), "Hyperedge" << he << "is disabled");
    for (const HypernodeID& pin : pins(he, community_id)) {
      hypergraph_of_vertex(pin).removeIncidentEdgeFromHypernode(
        he, pin, community_id, _hypergraphs);
    }
  }

  // ! Invalidates a community hyperedge in all incident net arrays of all its pins
  void invalidateEdge(const HyperedgeID he, const PartitionID community_id) {
    ASSERT(edgeIsEnabled(he), "Hyperedge" << he << "is disabled");
    hypergraph_of_edge(he).disableHyperedge(he, community_id);
    for (const HypernodeID& pin : pins(he, community_id)) {
      hypergraph_of_vertex(pin).removeIncidentEdgeFromHypernode(
        he, pin, community_id, _hypergraphs, true  /* invalidate only */);
    }
  }

  // ####################### Helper Functions #######################

  // ! Computes a mapping from vertex to numa hypernode.
  // ! A vertex is assigned to the numa node where it occurs most as pin.
  void computeNodeMapping() {
    size_t num_streaming_hypergraphs = _hypergraphs.size();
    ASSERT(num_streaming_hypergraphs > 0);
    // Computes mapping for each node to a streaming hypergraph
    // A node is assigned to the streaming hypergraph where it occurs
    // most as pin.
    utils::Timer::instance().start_timer("compute_node_mapping", "Compute Node Mapping");
    tbb::parallel_for(0UL, _num_hypernodes, [&](const HypernodeID& hn) {
          size_t max_pins = _hypergraphs[0].vertexPinCount(hn);
          HypernodeID max_node_id = 0;
          for (HypernodeID node = 1; node < num_streaming_hypergraphs; ++node) {
            size_t num_pins = _hypergraphs[node].vertexPinCount(hn);
            if (num_pins > max_pins) {
              max_pins = num_pins;
              max_node_id = node;
            }
          }
          ASSERT(max_node_id < _hypergraphs.size());
          _node_mapping[hn] = max_node_id;
        });
    utils::Timer::instance().stop_timer("compute_node_mapping");
  }

  /*!
   * Initializes the hypernodes of the hypergraph.
   * Hypernodes are streamed into its corresponding numa hypergraphs (defined
   * by the vertex to numa node mapping) and afterwards the incident nets data
   * structure is initialized.
   */
  void initializeHypernodes() {
    // Verify that node mapping is valid
    ASSERT([&]() {
          for (HypernodeID hn = 0; hn < _num_hypernodes; ++hn) {
            if (_node_mapping[hn] >= _hypergraphs.size()) {
              LOG << "Hypernode" << hn << "should be mapped to hypergraph on node"
                  << _node_mapping[hn] << ", but there are only" << _hypergraphs.size()
                  << "nodes";
              return false;
            }
          }
          return true;
        } (), "Invalid node mapping");

    utils::Timer::instance().start_timer("stream_hypernodes", "Stream Hypernodes");
    size_t num_streaming_hypergraphs = _hypergraphs.size();
    // Stream hypernodes into corresponding streaming hypergraph, where it
    // is assigned to
    std::vector<HypernodeID> tmp_node_mapping(_num_hypernodes);
    for (HypernodeID node = 0; node < num_streaming_hypergraphs; ++node) {
      TBBNumaArena::instance().numa_task_arena(node).execute([&] {
            TBBNumaArena::instance().numa_task_group(node).run([&, node] {
              tbb::parallel_for(0UL, _num_hypernodes, [&](const HypernodeID& hn) {
                if (_node_mapping[hn] == node) {
                  tmp_node_mapping[hn] = _hypergraphs[node].streamHypernode(hn, 1);
                }
              });
            });
          });
    }
    TBBNumaArena::instance().wait();
    _node_mapping = std::move(tmp_node_mapping);
    utils::Timer::instance().stop_timer("stream_hypernodes");

    // Initialize hypernodes on each streaming hypergraph
    // NOTE, that also involves streaming local incident nets to other
    // streaming hypergraphs
    utils::Timer::instance().start_timer("initialize_numa_hypernodes", "Initialize Numa Hypernodes");
    for (size_t node = 0; node < num_streaming_hypergraphs; ++node) {
      TBBNumaArena::instance().numa_task_arena(node).execute([&] {
            TBBNumaArena::instance().numa_task_group(node).run([&, node] {
              _hypergraphs[node].initializeHypernodes(_hypergraphs, _node_mapping);
            });
          });
    }
    TBBNumaArena::instance().wait();
    utils::Timer::instance().stop_timer("initialize_numa_hypernodes");

    // Verify that number of hypernodes is equal to number of hypernodes
    // in streaming hypergraphs
    ASSERT([&] {
          HypernodeID actual_number_of_nodes = 0;
          for (size_t node = 0; node < num_streaming_hypergraphs; ++node) {
            actual_number_of_nodes += _hypergraphs[node].initialNumNodes();
          }
          if (actual_number_of_nodes == _num_hypernodes) {
            return true;
          } else {
            LOG << V(actual_number_of_nodes) << V(_num_hypernodes);
            for (size_t node = 0; node < num_streaming_hypergraphs; ++node) {
              LOG << V(node) << V(_hypergraphs[node].initialNumNodes());
            }
            return false;
          }
        } (), "Invalid number hypernodes in streaming hypergraph");

    // Initialize incident nets of hypernodes
    utils::Timer::instance().start_timer("initialize_incident_nets", "Initialize Incident Nets");
    for (size_t node = 0; node < num_streaming_hypergraphs; ++node) {
      TBBNumaArena::instance().numa_task_arena(node).execute([&] {
            TBBNumaArena::instance().numa_task_group(node).run([&, node] {
              _hypergraphs[node].initializeIncidentNets();
            });
          });
    }
    TBBNumaArena::instance().wait();
    utils::Timer::instance().stop_timer("initialize_incident_nets");

    ASSERT([&] {
          // Internally verify that incident nets are constructed correctly
          for (size_t node = 0; node < num_streaming_hypergraphs; ++node) {
            if (!_hypergraphs[node].verify_incident_nets_of_hypergraph(_hypergraphs)) {
              return false;
            }
          }
          return true;
        } (), "Initialization of incident nets failed");

    for (size_t node = 0; node < num_streaming_hypergraphs; ++node) {
      _num_hyperedges += _hypergraphs[node].initialNumEdges();
      _num_pins += _hypergraphs[node].initialNumPins();
    }

    utils::Timer::instance().start_timer("initialize_he_mapping", "Initialize HE Mapping");
    _edge_mapping.resize(_num_hyperedges);
    for (const HyperedgeID& he : edges()) {
      HyperedgeID original_id = hypergraph_of_edge(he).originalEdgeId(he);
      ASSERT(original_id < _edge_mapping.size());
      _edge_mapping[original_id] = he;
    }
    utils::Timer::instance().stop_timer("initialize_he_mapping");
  }

  // ####################### Helper Functions #######################

  const StreamingHypergraph& hypergraph_of_vertex(const HypernodeID u) const {
    int node = StreamingHypergraph::get_numa_node_of_vertex(u);
    ASSERT(node < (int)_hypergraphs.size());
    return _hypergraphs[node];
  }

  const StreamingHypergraph& hypergraph_of_edge(const HyperedgeID e) const {
    int node = StreamingHypergraph::get_numa_node_of_hyperedge(e);
    ASSERT(node < (int)_hypergraphs.size());
    return _hypergraphs[node];
  }

  StreamingHypergraph& hypergraph_of_vertex(const HypernodeID u) {
    return const_cast<StreamingHypergraph&>(static_cast<const Hypergraph&>(*this).hypergraph_of_vertex(u));
  }

  StreamingHypergraph& hypergraph_of_edge(const HyperedgeID e) {
    return const_cast<StreamingHypergraph&>(static_cast<const Hypergraph&>(*this).hypergraph_of_edge(e));
  }

  // ! Returns the number of incident hyperedges of a hypernode that connect more than on block.
  // ! This method is used internally to verify the consistency of the public isBorderNode method.
  HyperedgeID numIncidentCutHEs(const HypernodeID hn) const {
    HyperedgeID num_cut_hes = 0;
    for (const HyperedgeID& he : incidentEdges(hn)) {
      if (connectivity(he) > 1) {
        ++num_cut_hes;
      }
    }
    return num_cut_hes;
  }

  // ! Only for debugging
  bool batch_uncontraction_precondition_assertions(const std::vector<Memento>& batch,
                                                   const kahypar::ds::FastResetFlagArray<>& batch_hypernodes) {
    ASSERT(_contraction_index.size() == _num_hypernodes);
    HypernodeID last_contraction_index = _contraction_index[originalNodeID(batch[0].v)] + 1;
    std::set<HypernodeID> representatives;
    for (const Memento& memento : batch) {
      const HypernodeID u = memento.u;
      const HypernodeID v = memento.v;
      const HypernodeID contraction_index = _contraction_index[originalNodeID(v)];

      if (!nodeIsEnabled(u)) {
        LOG << "Representative is disabled"
            << V(memento.u);
        return false;
      }

      if (batch_hypernodes[originalNodeID(u)]) {
        LOG << "Representative is marked in batch bitset" << V(memento.u);
        return false;
      }

      if (representatives.find(u) != representatives.end()) {
        LOG << "Representatives are only allowed to occur once in a batch" << V(memento.u);
        return false;
      } else {
        representatives.insert(u);
      }

      if (!nodeIsEnabled(v)) {
        LOG << "Contraction partner is disabled"
            << "(maybe you forgot to call preprocessMementoForBatchUncontraction(...))"
            << V(memento.v);
        return false;
      }

      if (!batch_hypernodes[originalNodeID(v)]) {
        LOG << "Contraction partner is not marked in batch bitset" << V(memento.v);
        return false;
      }

      if (contraction_index + 1 != last_contraction_index) {
        LOG << "Batch does not contain uncontractions in the right order"
            << "(possibly permutation or some mementos are missing)"
            << V(contraction_index) << V(last_contraction_index);
        return false;
      }

      last_contraction_index = contraction_index;
    }
    return true;
  }

  // ! Only for debugging
  bool batch_uncontraction_postcondition_assertions(const std::vector<Memento>& batch) {
    std::set<HyperedgeID> touched_hyperedges;
    for (const Memento& memento : batch) {
      for (const HyperedgeID& he : incidentEdges(memento.u)) {
        bool found = false;
        for (const HypernodeID& pin : pins(he)) {
          if (pin == memento.u) {
            found = true;
            break;
          }
        }
        if (!found) {
          LOG << "Hypernode" << memento.u << "not found in hyperedge" << he;
          return false;
        }
        touched_hyperedges.insert(he);
      }

      if (numIncidentCutHyperedges(memento.u) != numIncidentCutHEs(memento.u)) {
        LOG << "Actual:" << V(numIncidentCutHyperedges(numIncidentCutHyperedges(memento.u)))
            << "Expected:" << V(numIncidentCutHEs(memento.u));
        return false;
      }

      for (const HyperedgeID& he : incidentEdges(memento.v)) {
        bool found = false;
        for (const HypernodeID& pin : pins(he)) {
          if (pin == memento.v) {
            found = true;
            break;
          }
        }
        if (!found) {
          LOG << "Hypernode" << memento.v << "not found in hyperedge" << he;
          return false;
        }
        touched_hyperedges.insert(he);
      }

      if (numIncidentCutHyperedges(memento.v) != numIncidentCutHEs(memento.v)) {
        LOG << "Actual:" << V(numIncidentCutHyperedges(numIncidentCutHyperedges(memento.v)))
            << "Expected:" << V(numIncidentCutHEs(memento.v));
        return false;
      }
    }

    for (const HyperedgeID& he : touched_hyperedges) {
      std::set<PartitionID> connectivity_set;
      for (const HypernodeID& pin : pins(he)) {
        connectivity_set.insert(partID(pin));
        bool found = false;
        for (const HyperedgeID& e : incidentEdges(pin)) {
          if (e == he) {
            found = true;
            break;
          }
        }
        if (!found) {
          LOG << "Hyperedge" << he << "not found in incident nets of hypernode" << pin;
          return false;
        }
      }

      if (connectivity(he) != static_cast<PartitionID>(connectivity_set.size())) {
        LOG << "Actual:" << V(connectivity(he))
            << "Expected:" << V(connectivity_set.size());
        return false;
      }

      for (const PartitionID& part_id : connectivitySet(he)) {
        if (connectivity_set.find(part_id) == connectivity_set.end()) {
          LOG << "Block" << part_id << "should be not part of the connectivity set"
              << "of hyperedge" << he;
          return false;
        }
      }
    }

    return true;
  }

  // ! Only for debugging
  bool verify_that_hyperedges_are_parallel(const HyperedgeID representative, const HyperedgeID parallel_he) {
    if (!edgeIsEnabled(representative) || edgeIsEnabled(parallel_he)) {
      LOG << "HE" << representative << "must be enabled and HE" << parallel_he << "disabled";
      return false;
    }

    std::set<HypernodeID> contained_pins;
    for (const HypernodeID& pin : pins(representative)) {
      contained_pins.insert(pin);
    }

    size_t edge_size = contained_pins.size();
    StreamingHypergraph& hypergraph_of_he = hypergraph_of_edge(parallel_he);
    size_t incidence_array_start = hypergraph_of_he.hyperedge(parallel_he).firstEntry();
    for (size_t pos = incidence_array_start; pos < incidence_array_start + edge_size; ++pos) {
      const HypernodeID pin = hypergraph_of_he._incidence_array[pos];
      if (contained_pins.find(pin) == contained_pins.end()) {
        LOG << "Pin" << pin << "of HE" << parallel_he << "is not contained in HE" << representative;
        hypergraph_of_he.printHyperedgeInfo(parallel_he);
        hypergraph_of_edge(representative).printHyperedgeInfo(representative);
        return false;
      }
    }

    return true;
  }

  // ! Number of hypernodes
  HypernodeID _num_hypernodes;
  // ! Number of hyperedges
  HyperedgeID _num_hyperedges;
  // ! Number of pins
  HypernodeID _num_pins;
  // ! Number of communities
  PartitionID _num_communities;
  // ! Number of blocks
  PartitionID _k;

  // ! Number of hypernodes in a community
  parallel::scalable_vector<HypernodeID> _communities_num_hypernodes;
  // ! Number of pins in a community
  parallel::scalable_vector<HypernodeID> _communities_num_pins;
  // ! Total degree of a community
  parallel::scalable_vector<HyperedgeID> _community_degree;
  // ! Global weight and size information for all blocks.
  std::vector<PartInfo> _part_info;
  // ! Thread local weight and size information for all blocks.
  ThreadLocalPartInfos _local_part_info;

  // ! Contains for each hypernode that occurs as contraction partner
  // ! in the contraction hierarchy its position within this sequence.
  // ! If _contraction_index[v] > _contraction_index[u], than v is
  // ! uncontracted before u.
  std::vector<HypernodeID> _contraction_index;

  // ! Numa Hypergraphs
  // ! Hypergraph on index i is assigned to numa node i
  std::vector<StreamingHypergraph> _hypergraphs;
  // ! Mapping from original node id to its hypergraph node id
  std::vector<HypernodeID> _node_mapping;
  // ! Mapping from original edge id to its hypergraph edge id
  std::vector<HyperedgeID> _edge_mapping;
  // ! Mapping from community id to numa node
  std::vector<PartitionID> _community_node_mapping;
};

template <typename HypernodeType_,
          typename HyperedgeType_,
          typename HypernodeWeightType_,
          typename HyperedgeWeightType_,
          typename PartitionIDType_,
          typename HardwareTopology,
          typename TBBNumaArena>
HyperedgeType_ Hypergraph<HypernodeType_, HyperedgeType_,
                          HypernodeWeightType_, HyperedgeWeightType_,
                          PartitionIDType_, HardwareTopology,
                          TBBNumaArena>::kInvalidHyperedge = std::numeric_limits<HyperedgeType_>::max();
}  // namespace ds
}  // namespace mt_kahypar<|MERGE_RESOLUTION|>--- conflicted
+++ resolved
@@ -1470,7 +1470,6 @@
         });
   }
 
-<<<<<<< HEAD
   //Returns number of active Hypernodes
   HypernodeID currentNumNodes() const{
     HypernodeID current_num_nodes = 0;
@@ -1480,8 +1479,7 @@
     return current_num_nodes;
   }
 
- private:
-=======
+
   // ####################### Copy #######################
 
   // ! Makes a copy of the current state of the hypergraph (without partition info).
@@ -1513,7 +1511,6 @@
       community_ids.emplace_back(communityID(hn));
       hn_to_numa_node.emplace_back(StreamingHypergraph::get_numa_node_of_vertex(hn));
     }
->>>>>>> 70eb4179
 
     // Compactify hyperedge ids
     parallel::scalable_vector<HypernodeID> he_mapping(_num_hyperedges, kInvalidHyperedge);
@@ -1563,6 +1560,7 @@
   }
 
  private:
+
   // ####################### Uncontraction Functions #######################
 
   // ! Reverses the contractions and marks all incident nets of the contractions partner
