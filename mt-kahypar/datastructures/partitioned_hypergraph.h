/*******************************************************************************
 * This file is part of KaHyPar.
 *
 * Copyright (C) 2019 Tobias Heuer <tobias.heuer@kit.edu>
 * Copyright (C) 2020 Lars Gottesbüren <lars.gottesbueren@kit.edu>
 *
 * KaHyPar is free software: you can redistribute it and/or modify
 * it under the terms of the GNU General Public License as published by
 * the Free Software Foundation, either version 3 of the License, or
 * (at your option) any later version.
 *
 * KaHyPar is distributed in the hope that it will be useful,
 * but WITHOUT ANY WARRANTY; without even the implied warranty of
 * MERCHANTABILITY or FITNESS FOR A PARTICULAR PURPOSE.  See the
 * GNU General Public License for more details.
 *
 * You should have received a copy of the GNU General Public License
 * along with KaHyPar.  If not, see <http://www.gnu.org/licenses/>.
 *
 ******************************************************************************/

#pragma once

#include <atomic>
#include <type_traits>
#include <mutex>

#include "tbb/parallel_invoke.h"

#include "kahypar/meta/mandatory.h"

#include "mt-kahypar/datastructures/hypergraph_common.h"
#include "mt-kahypar/datastructures/connectivity_set.h"
#include "mt-kahypar/datastructures/pin_count_in_part.h"
#include "mt-kahypar/parallel/atomic_wrapper.h"
#include "mt-kahypar/utils/range.h"
#include "mt-kahypar/parallel/stl/scalable_vector.h"
#include "mt-kahypar/parallel/stl/thread_locals.h"

namespace mt_kahypar {
namespace ds {

template <typename Hypergraph = Mandatory,
          typename HypergraphFactory = Mandatory>
class PartitionedHypergraph {
private:
  static_assert(!Hypergraph::is_partitioned,  "Only unpartitioned hypergraphs are allowed");

  using AtomicFlag = parallel::IntegralAtomicWrapper<bool>;

  // ! Function that will be called for each incident hyperedge of a moved vertex with the following arguments
  // !  1) hyperedge ID, 2) weight, 3) size, 4) pin count in from-block after move, 5) pin count in to-block after move
  // ! Can be implemented to obtain correct km1 or cut improvements of the move
  using DeltaFunction = std::function<void (const HyperedgeID, const HyperedgeWeight, const HypernodeID, const HypernodeID, const HypernodeID)>;
  #define NOOP_FUNC [] (const HyperedgeID, const HyperedgeWeight, const HypernodeID, const HypernodeID, const HypernodeID) { }

  // REVIEW NOTE: Can't we use a lambda in changeNodePart. And write a second function that calls the first with a lambda that does nothing.
  // Then we could guarantee inlining
  // This would also reduce the code/documentation copy-pasta for with or without gain updates

  static constexpr bool enable_heavy_assert = false;

 public:
  static constexpr bool is_static_hypergraph = Hypergraph::is_static_hypergraph;
  static constexpr bool is_partitioned = true;
  static constexpr HyperedgeID HIGH_DEGREE_THRESHOLD = ID(100000);

  using HypernodeIterator = typename Hypergraph::HypernodeIterator;
  using HyperedgeIterator = typename Hypergraph::HyperedgeIterator;
  using IncidenceIterator = typename Hypergraph::IncidenceIterator;
  using IncidentNetsIterator = typename Hypergraph::IncidentNetsIterator;

  PartitionedHypergraph() = default;

  explicit PartitionedHypergraph(const PartitionID k,
                                 Hypergraph& hypergraph) :
    _is_gain_cache_initialized(false),
    _k(k),
    _hg(&hypergraph),
    _part_weights(k, CAtomic<HypernodeWeight>(0)),
    _part_ids(
        "Refinement", "part_ids", hypergraph.initialNumNodes(), false, false),
    _pins_in_part(hypergraph.initialNumEdges(), k, hypergraph.maxEdgeSize(), false),
    _connectivity_set(hypergraph.initialNumEdges(), k, false),
    _move_to_penalty(
        "Refinement", "move_to_penalty", size_t(hypergraph.initialNumNodes()) * size_t(k), true, false),
    _move_from_benefit(
        "Refinement", "move_from_benefit", hypergraph.initialNumNodes(), true, false),
    _num_incident_cut_hyperedges(
        "Refinement", "num_incident_cut_hyperedges", hypergraph.initialNumNodes(), true, false),
    _pin_count_update_ownership(
        "Refinement", "pin_count_update_ownership", hypergraph.initialNumEdges(), true, false) {
    _part_ids.assign(hypergraph.initialNumNodes(), kInvalidPartition, false);
  }

  explicit PartitionedHypergraph(const PartitionID k,
                                 const TaskGroupID,
                                 Hypergraph& hypergraph) :
    _is_gain_cache_initialized(false),
    _k(k),
    _hg(&hypergraph),
    _part_weights(k, CAtomic<HypernodeWeight>(0)),
    _part_ids(),
    _pins_in_part(),
    _connectivity_set(0, 0),
    _move_to_penalty(),
    _move_from_benefit(),
    _num_incident_cut_hyperedges(),
    _pin_count_update_ownership() {
    tbb::parallel_invoke([&] {
      _part_ids.resize(
        "Refinement", "vertex_part_info", hypergraph.initialNumNodes());
      _part_ids.assign(hypergraph.initialNumNodes(), kInvalidPartition);
    }, [&] {
      _pins_in_part.initialize(hypergraph.initialNumEdges(), k, hypergraph.maxEdgeSize());
    }, [&] {
      _connectivity_set = ConnectivitySets(hypergraph.initialNumEdges(), k);
    }, [&] {
      _move_to_penalty.resize(
        "Refinement", "move_to_penalty", size_t(hypergraph.initialNumNodes()) * size_t(k), true);
    }, [&] {
      _move_from_benefit.resize(
        "Refinement", "move_from_benefit", hypergraph.initialNumNodes(), true);
    }, [&] {
      _num_incident_cut_hyperedges.resize(
          "Refinement", "num_incident_cut_hyperedges", hypergraph.initialNumNodes(), true);
    }, [&] {
      _pin_count_update_ownership.resize(
        "Refinement", "pin_count_update_ownership", hypergraph.initialNumEdges(), true);
    });
  }

  // REVIEW NOTE why do we delete copy assignment/construction? wouldn't it be useful to make a copy, e.g. for initial partitioning
  PartitionedHypergraph(const PartitionedHypergraph&) = delete;
  PartitionedHypergraph & operator= (const PartitionedHypergraph &) = delete;

  PartitionedHypergraph(PartitionedHypergraph&& other) = default;
  PartitionedHypergraph & operator= (PartitionedHypergraph&& other) = default;

  ~PartitionedHypergraph() {
    freeInternalData();
  }

  // ####################### General Hypergraph Stats ######################

  Hypergraph& hypergraph() {
    ASSERT(_hg);
    return *_hg;
  }

  void setHypergraph(Hypergraph& hypergraph) {
    _hg = &hypergraph;
  }

  // ! Initial number of hypernodes
  HypernodeID initialNumNodes() const {
    return _hg->initialNumNodes();
  }

  // ! Number of removed hypernodes
  HypernodeID numRemovedHypernodes() const {
    return _hg->numRemovedHypernodes();
  }

  // ! Initial number of hyperedges
  HyperedgeID initialNumEdges() const {
    return _hg->initialNumEdges();
  }

  HyperedgeID numGraphEdges() const {
    return _hg->numGraphEdges();
  }

  HyperedgeID numNonGraphEdges() const {
    return _hg->numNonGraphEdges();
  }

  // ! Initial number of pins
  HypernodeID initialNumPins() const {
    return _hg->initialNumPins();
  }

  // ! Initial sum of the degree of all vertices
  HypernodeID initialTotalVertexDegree() const {
    return _hg->initialTotalVertexDegree();
  }

  // ! Total weight of hypergraph
  HypernodeWeight totalWeight() const {
    return _hg->totalWeight();
  }

  // ! Number of blocks this hypergraph is partitioned into
  PartitionID k() const {
    return _k;
  }


  // ####################### Iterators #######################

  // ! Iterates in parallel over all active nodes and calls function f
  // ! for each vertex
  template<typename F>
  void doParallelForAllNodes(const F& f) {
    static_cast<const PartitionedHypergraph&>(*this).doParallelForAllNodes(f);
  }

  // ! Iterates in parallel over all active nodes and calls function f
  // ! for each vertex
  template<typename F>
  void doParallelForAllNodes(const F& f) const {
    _hg->doParallelForAllNodes(f);
  }

  // ! Iterates in parallel over all active edges and calls function f
  // ! for each net
  template<typename F>
  void doParallelForAllEdges(const F& f) {
    static_cast<const PartitionedHypergraph&>(*this).doParallelForAllEdges(f);
  }

  // ! Iterates in parallel over all active edges and calls function f
  // ! for each net
  template<typename F>
  void doParallelForAllEdges(const F& f) const {
    _hg->doParallelForAllEdges(f);
  }

  // ! Returns an iterator over the set of active nodes of the hypergraph
  IteratorRange<HypernodeIterator> nodes() const {
    return _hg->nodes();
  }

  // ! Returns an iterator over the set of active edges of the hypergraph
  IteratorRange<HyperedgeIterator> edges() const {
    return _hg->edges();
  }

  // ! Returns a range to loop over the incident nets of hypernode u.
  IteratorRange<IncidentNetsIterator> incidentEdges(const HypernodeID u) const {
    return _hg->incidentEdges(u);
  }

  // ! Returns a range to loop over the pins of hyperedge e.
  IteratorRange<IncidenceIterator> pins(const HyperedgeID e) const {
    return _hg->pins(e);
  }

  // ! Returns a range to loop over the set of block ids contained in hyperedge e.
  IteratorRange<ConnectivitySets::Iterator> connectivitySet(const HyperedgeID e) const {
    ASSERT(_hg->edgeIsEnabled(e), "Hyperedge" << e << "is disabled");
    ASSERT(e < _hg->initialNumEdges(), "Hyperedge" << e << "does not exist");
    return _connectivity_set.connectivitySet(e);
  }

  // ####################### Hypernode Information #######################

  // ! Weight of a vertex
  HypernodeWeight nodeWeight(const HypernodeID u) const {
    return _hg->nodeWeight(u);
  }

  // ! Sets the weight of a vertex
  void setNodeWeight(const HypernodeID u, const HypernodeWeight weight) {
    const PartitionID block = partID(u);
    if ( block != kInvalidPartition ) {
      ASSERT(block < _k);
      const HypernodeWeight delta = weight - _hg->nodeWeight(u);
      _part_weights[block] += delta;
    }
    _hg->setNodeWeight(u, weight);
  }

  // ! Degree of a hypernode
  HyperedgeID nodeDegree(const HypernodeID u) const {
    return _hg->nodeDegree(u);
  }

  // ! Returns, whether a hypernode is enabled or not
  bool nodeIsEnabled(const HypernodeID u) const {
    return _hg->nodeIsEnabled(u);
  }

  // ! Enables a hypernode (must be disabled before)
  void enableHypernode(const HypernodeID u) {
    _hg->enableHypernode(u);
  }

  // ! Disable a hypernode (must be enabled before)
  void disableHypernode(const HypernodeID u) {
    _hg->disableHypernode(u);
  }

  // ! Restores a degree zero hypernode
  void restoreDegreeZeroHypernode(const HypernodeID u) {
    _hg->restoreDegreeZeroHypernode(u);
  }

  // ####################### Hyperedge Information #######################

  // ! Weight of a hyperedge
  HypernodeWeight edgeWeight(const HyperedgeID e) const {
    return _hg->edgeWeight(e);
  }

  // ! Sets the weight of a hyperedge
  void setEdgeWeight(const HyperedgeID e, const HyperedgeWeight weight) {
    _hg->setEdgeWeight(e, weight);
  }

  // ! Number of pins of a hyperedge
  HypernodeID edgeSize(const HyperedgeID e) const {
    return _hg->edgeSize(e);
  }

  // ! Returns, whether a hyperedge is enabled or not
  bool edgeIsEnabled(const HyperedgeID e) const {
    return _hg->edgeIsEnabled(e);
  }

  // ! Enables a hyperedge (must be disabled before)
  void enableHyperedge(const HyperedgeID e) {
    _hg->enableHyperedge(e);
  }

  // ! Disabled a hyperedge (must be enabled before)
  void disableHyperedge(const HyperedgeID e) {
    _hg->disableHyperedge(e);
  }

  bool isGraphEdge(const HyperedgeID e) const {
    return _hg->isGraphEdge(e);
  }

  HyperedgeID graphEdgeID(const HyperedgeID e) const {
    return _hg->graphEdgeID(e);
  }

  HyperedgeID nonGraphEdgeID(const HyperedgeID e) const {
    return _hg->nonGraphEdgeID(e);
  }

  HypernodeID graphEdgeHead(const HyperedgeID e, const HypernodeID tail) const {
    return _hg->graphEdgeHead(e, tail);
  }

  // ####################### Uncontraction #######################

  /**
   * Uncontracts a batch of contractions in parallel. The batches must be uncontracted exactly
   * in the order computed by the function createBatchUncontractionHierarchy(...).
   */
  void uncontract(const Batch& batch) {
    // Set block ids of contraction partners
    tbb::parallel_for(0UL, batch.size(), [&](const size_t i) {
      const Memento& memento = batch[i];
      ASSERT(nodeIsEnabled(memento.u));
      ASSERT(!nodeIsEnabled(memento.v));
      const PartitionID part_id = partID(memento.u);
      ASSERT(part_id != kInvalidPartition && part_id < _k);
      setOnlyNodePart(memento.v, part_id);
    });

    _hg->uncontract(batch,
      [&](const HypernodeID u, const HypernodeID v, const HyperedgeID he) {
        // In this case, u and v are incident to hyperedge he after uncontraction
        const PartitionID block = partID(u);
        const HypernodeID pin_count_in_part_after = incrementPinCountInPartWithoutGainUpdate(he, block);
        ASSERT(pin_count_in_part_after > 1, V(u) << V(v) << V(he));
        if ( connectivity(he) > 1 ) {
          _num_incident_cut_hyperedges[v].fetch_add(1, std::memory_order_relaxed);
        }

        if ( _is_gain_cache_initialized ) {
          // If u was the only pin of hyperedge he in its block before then moving out vertex u
          // of hyperedge he does not decrease the connectivity any more after the
          // uncontraction => b(u) -= w(he)
          const HyperedgeWeight edge_weight = edgeWeight(he);
          if ( pin_count_in_part_after == 2 ) {
            // u might be replaced by an other vertex in the batch
            // => search for other pin of the corresponding block and
            // substract edge weight.
            for ( const HypernodeID& pin : pins(he) ) {
              if ( pin != v && partID(pin) == block ) {
                _move_from_benefit[pin].sub_fetch(edge_weight, std::memory_order_relaxed);
                break;
              }
            }
          }

          // For all blocks not contained in the connectivity set of hyperedge he
          // we increase the the move_to_penalty for vertex v by w(e) => Moving
          // v to all those blocks would increase connectivity in hyperedge he.
          PartitionID current_block = 0;
          for ( const PartitionID block : _connectivity_set.connectivitySet(he) ) {
            for ( ; current_block < block; ++current_block ) {
              _move_to_penalty[penalty_index(v, current_block)].add_fetch(
                edge_weight, std::memory_order_relaxed);
            }
            ++current_block;
          }
          for ( ; current_block < _k; ++current_block ) {
            _move_to_penalty[penalty_index(v, current_block)].add_fetch(
              edge_weight, std::memory_order_relaxed);
          }
        }
      },
      [&](const HypernodeID u, const HypernodeID v, const HyperedgeID he) {
        // In this case, u is replaced by v in hyperedge he
        // => Pin counts of hyperedge he does not change
        if ( connectivity(he) > 1 ) {
          _num_incident_cut_hyperedges[u].fetch_sub(1, std::memory_order_relaxed);
          _num_incident_cut_hyperedges[v].fetch_add(1, std::memory_order_relaxed);
        }

        if ( _is_gain_cache_initialized ) {
          const PartitionID block = partID(u);
          const HyperedgeWeight edge_weight = edgeWeight(he);
          // Since u is no longer incident to hyperedge he its contribution for decreasing
          // the connectivity of he is shifted to vertex v => b(u) -= w(e), b(v) += w(e).
          if ( pinCountInPart(he, block) == 1 ) {
            _move_from_benefit[u].sub_fetch(edge_weight, std::memory_order_relaxed);
            _move_from_benefit[v].add_fetch(edge_weight, std::memory_order_relaxed);
          }

          // For all blocks not contained in the connectivity set of hyperedge he
          // we decrease the the move_to_penalty for vertex u and increase it for
          // vertex v by w(e)
          PartitionID current_block = 0;
          for ( const PartitionID block : _connectivity_set.connectivitySet(he) ) {
            for ( ; current_block < block; ++current_block ) {
              _move_to_penalty[penalty_index(u, current_block)].sub_fetch(
                edge_weight, std::memory_order_relaxed);
              _move_to_penalty[penalty_index(v, current_block)].add_fetch(
                edge_weight, std::memory_order_relaxed);
            }
            ++current_block;
          }
          for ( ; current_block < _k; ++current_block ) {
            _move_to_penalty[penalty_index(u, current_block)].sub_fetch(
              edge_weight, std::memory_order_relaxed);
            _move_to_penalty[penalty_index(v, current_block)].add_fetch(
              edge_weight, std::memory_order_relaxed);
          }
        }
      });
  }

  // ####################### Restore Hyperedges #######################

  /*!
   * Restores a large hyperedge previously removed from the hypergraph.
   */
  void restoreLargeEdge(const HyperedgeID& he) {
    _hg->restoreLargeEdge(he);

    // Recalculate pin count in parts
    const size_t incidence_array_start = _hg->hyperedge(he).firstEntry();
    const size_t incidence_array_end = _hg->hyperedge(he).firstInvalidEntry();
    tls_enumerable_thread_specific< vec<HypernodeID> > ets_pin_count_in_part(_k, 0);
    tbb::parallel_for(incidence_array_start, incidence_array_end, [&](const size_t pos) {
      const HypernodeID pin = _hg->_incidence_array[pos];
      const PartitionID block = partID(pin);
      ++ets_pin_count_in_part.local()[block];
    });

    // Aggregate local pin count for each block
    for ( PartitionID block = 0; block < _k; ++block ) {
      HypernodeID pin_count_in_part = 0;
      for ( const vec<HypernodeID>& local_pin_count : ets_pin_count_in_part ) {
        pin_count_in_part += local_pin_count[block];
      }

      if ( pin_count_in_part > 0 ) {
        _pins_in_part.setPinCountInPart(he, block, pin_count_in_part);
        _connectivity_set.add(he, block);
      }
    }
  }

  /**
   * Restores a previously removed set of singple-pin and parallel hyperedges. Note, that hes_to_restore
   * must be exactly the same and given in the reverse order as returned by removeSinglePinAndParallelNets(...).
   */
  void restoreSinglePinAndParallelNets(const parallel::scalable_vector<ParallelHyperedge>& hes_to_restore) {
    // Restore hyperedges in hypergraph
    _hg->restoreSinglePinAndParallelNets(hes_to_restore);

    // Compute pin counts of restored hyperedges and gain cache values of vertices contained
    // single-pin hyperedges. Note, that restoring parallel hyperedges does not change any
    // value in the gain cache, since it already contributes to the gain via its representative.
    utils::Timer::instance().start_timer("update_pin_counts_and_gain_cache", "Update Pin Counts And Gain Cache");
    tls_enumerable_thread_specific< vec<HypernodeID> > ets_pin_count_in_part(_k, 0);
    tbb::parallel_for(0UL, hes_to_restore.size(), [&](const size_t i) {
      const HyperedgeID he = hes_to_restore[i].removed_hyperedge;
      const HyperedgeID representative = hes_to_restore[i].representative;
      ASSERT(edgeIsEnabled(he));
      const bool is_single_pin_he = edgeSize(he) == 1;
      if ( is_single_pin_he ) {
        // Restore single-pin net
        HypernodeID single_vertex_of_he = kInvalidHypernode;
        for ( const HypernodeID& pin : pins(he) ) {
          single_vertex_of_he = pin;
        }
        ASSERT(single_vertex_of_he != kInvalidHypernode);

        const PartitionID block_of_single_pin = partID(single_vertex_of_he);
        _connectivity_set.add(he, block_of_single_pin);
        _pins_in_part.setPinCountInPart(he, block_of_single_pin, 1);

        if ( _is_gain_cache_initialized ) {
          const HyperedgeWeight edge_weight = edgeWeight(he);
          for ( PartitionID block = 0; block < _k; ++block ) {
            if ( block != block_of_single_pin ) {
              _move_to_penalty[penalty_index(single_vertex_of_he, block)].add_fetch(
                edge_weight, std::memory_order_relaxed);
            } else {
              _move_from_benefit[single_vertex_of_he].add_fetch(
                edge_weight, std::memory_order_relaxed);
            }
          }
        }
      } else {
        // Restore parallel net => pin count information given by representative
        ASSERT(edgeIsEnabled(representative));
        for ( const PartitionID& block : connectivitySet(representative) ) {
          _connectivity_set.add(he, block);
          _pins_in_part.setPinCountInPart(he, block, pinCountInPart(representative, block));
        }

        if ( connectivity(he) > 1 ) {
          for ( const HypernodeID& pin : pins(he) ) {
            _num_incident_cut_hyperedges[pin].fetch_add(1, std::memory_order_relaxed);
          }
        }

        HEAVY_REFINEMENT_ASSERT([&] {
          for ( PartitionID block = 0; block < _k; ++block ) {
            if ( pinCountInPart(he, block) != pinCountInPartRecomputed(he, block) ) {
              LOG << "Pin count in part of hyperedge" << he << "in block" << block
                  << "is" << pinCountInPart(he, block) << ", but should be"
                  << pinCountInPartRecomputed(he, block);
              return false;
            }
          }
          return true;
        }());
      }
    });
    utils::Timer::instance().stop_timer("update_pin_counts_and_gain_cache");
  }

  // ####################### Partition Information #######################

  // ! Block that vertex u belongs to
  PartitionID partID(const HypernodeID u) const {
    ASSERT(u < initialNumNodes(), "Hypernode" << u << "does not exist");
    return _part_ids[u];
  }

  void setOnlyNodePart(const HypernodeID u, PartitionID p) {
    ASSERT(p != kInvalidPartition && p < _k);
    ASSERT(_part_ids[u] == kInvalidPartition);
    _part_ids[u] = p;
  }

  void setNodePart(const HypernodeID u, PartitionID p) {
    setOnlyNodePart(u, p);
    _part_weights[p].fetch_add(nodeWeight(u), std::memory_order_relaxed);
    for (HyperedgeID he : incidentEdges(u)) {
      while( !incrementPinCountInPartWithCutHyperedgeUpdate(he, p) );
    }
  }

  // ! Changes the block id of vertex u from block 'from' to block 'to'
  // ! Returns true, if move of vertex u to corresponding block succeeds.
  bool changeNodePart(const HypernodeID u,
                      PartitionID from,
                      PartitionID to,
                      HypernodeWeight max_weight_to,
                      const DeltaFunction& delta_func = NOOP_FUNC) {
      assert(partID(u) == from);
      assert(from != to);
      const HypernodeWeight wu = nodeWeight(u);
      const HypernodeWeight to_weight_after = _part_weights[to].add_fetch(wu, std::memory_order_relaxed);
      const HypernodeWeight from_weight_after = _part_weights[from].fetch_sub(wu, std::memory_order_relaxed);
    if ( to_weight_after <= max_weight_to && from_weight_after > 0 ) {
      _part_ids[u] = to;
      for ( const HyperedgeID& he : incidentEdges(u) ) {
        // REVIEW NOTE wouldn't it be more elegant to write this with a spinlock directly?
        while ( !updatePinCountOfHyperedgeWithoutGainUpdates(he, from, to, delta_func) );
      }
      return true;
    } else {
      _part_weights[to].fetch_sub(wu, std::memory_order_relaxed);
      _part_weights[from].fetch_add(wu, std::memory_order_relaxed);
      return false;
    }
  }

  // curry
  bool changeNodePart(const HypernodeID u,
                      PartitionID from,
                      PartitionID to,
                      const DeltaFunction& delta_func = NOOP_FUNC) {
    return changeNodePart(u, from, to,
      std::numeric_limits<HypernodeWeight>::max(), delta_func);
  }

  template<typename F, typename DeltaFunc>
  bool changeNodePartFullUpdate(const HypernodeID u,
                                PartitionID from,
                                PartitionID to,
                                HypernodeWeight max_weight_to,
                                F&& report_success,
                                DeltaFunc&& delta_func) {
    ASSERT(_is_gain_cache_initialized, "Gain cache is not initialized");
    ASSERT(partID(u) == from);
    ASSERT(from != to);
    const HypernodeWeight wu = nodeWeight(u);
    const HypernodeWeight to_weight_after = _part_weights[to].add_fetch(wu, std::memory_order_relaxed);
    const HypernodeWeight from_weight_after = _part_weights[from].fetch_sub(wu, std::memory_order_relaxed);
    if (to_weight_after <= max_weight_to && from_weight_after > 0) {
      report_success();
      _part_ids[u] = to;
      for (HyperedgeID he: incidentEdges(u)) {
        while ( !updatePinCountOfHyperedgeWithGainUpdates(he, from, to, delta_func) );
      }
      return true;
    } else {
      _part_weights[to].fetch_sub(wu, std::memory_order_relaxed);
      _part_weights[from].fetch_add(wu, std::memory_order_relaxed);
      return false;
    }
  }

  // curry
  bool changeNodePartFullUpdate(const HypernodeID u, PartitionID from, PartitionID to) {
    return changeNodePartFullUpdate(u, from, to, std::numeric_limits<HypernodeWeight>::max(), []{}, NoOpDeltaFunc());
  }

  // curry
  template<typename F>
  bool changeNodePartFullUpdate(const HypernodeID u, PartitionID from, PartitionID to,
                                HypernodeWeight max_weight_to, F&& report_success) {
    return changeNodePartFullUpdate(u, from, to, max_weight_to, report_success, NoOpDeltaFunc());
  }

  // ! Weight of a block
  HypernodeWeight partWeight(const PartitionID p) const {
    ASSERT(p != kInvalidPartition && p < _k);
    return _part_weights[p].load(std::memory_order_relaxed);
  }

  // ! Returns, whether hypernode u is adjacent to a least one cut hyperedge.
  bool isBorderNode(const HypernodeID u) const {
    if ( nodeDegree(u) <= HIGH_DEGREE_THRESHOLD ) {   // TODO since the check is cheap again, we may want to allow moving high deg nodes in label propagation, but not in fm.
      return _num_incident_cut_hyperedges[u].load(std::memory_order_relaxed) > 0;
    } else {
      // In case u is a high degree vertex, we omit the border node check and
      // and return false. Assumption is that it is very unlikely that such a
      // vertex can change its block.
      return false;
    }
  }

  HypernodeID numIncidentCutHyperedges(const HypernodeID u) const {
    return _num_incident_cut_hyperedges[u].load(std::memory_order_relaxed);
  }

  // ! Number of blocks which pins of hyperedge e belongs to
  PartitionID connectivity(const HyperedgeID e) const {
    ASSERT(e < _hg->initialNumEdges(), "Hyperedge" << e << "does not exist");
    ASSERT(edgeIsEnabled(e), "Hyperedge" << e << "is disabled");
    return _connectivity_set.connectivity(e);
  }

  // ! Returns the number pins of hyperedge e that are part of block id
  HypernodeID pinCountInPart(const HyperedgeID e, const PartitionID p) const {
    ASSERT(e < _hg->initialNumEdges(), "Hyperedge" << e << "does not exist");
    ASSERT(edgeIsEnabled(e), "Hyperedge" << e << "is disabled");
    ASSERT(p != kInvalidPartition && p < _k);
    return _pins_in_part.pinCountInPart(e, p);
  }

  HyperedgeWeight moveFromBenefit(const HypernodeID u) const {
    ASSERT(_is_gain_cache_initialized, "Gain cache is not initialized");
    return _move_from_benefit[u].load(std::memory_order_relaxed);
  }

  HyperedgeWeight moveToPenalty(const HypernodeID u, PartitionID p) const {
    ASSERT(_is_gain_cache_initialized, "Gain cache is not initialized");
    return _move_to_penalty[penalty_index(u, p)].load(std::memory_order_relaxed);
  }

  HyperedgeWeight km1Gain(const HypernodeID u, PartitionID from, PartitionID to) const {
    unused(from);
    ASSERT(_is_gain_cache_initialized, "Gain cache is not initialized");
    ASSERT(from == partID(u), "While gain computation works for from != partID(u), such a query makes no sense");
    ASSERT(from != to, "The gain computation doesn't work for from = to");
    return moveFromBenefit(u) - moveToPenalty(u, to);
  }

  // ! Initializes the partition of the hypergraph, if block ids are assigned with
  // ! setOnlyNodePart(...). In that case, block weights and pin counts in part for
  // ! each hyperedge must be initialized explicitly here.
  void initializePartition(const TaskGroupID ) {
    tbb::parallel_invoke(
            [&] { initializeBlockWeights(); },
            [&] { initializePinCountInPart(); }
    );
  }

  bool isGainCacheInitialized() const {
    return _is_gain_cache_initialized;
  }

  // ! Initialize gain informations for all hypernodes such that the km1 gain of a vertex
  // ! moving to a specific block of the partition can be calculated in constant time.
  // ! NOTE: Requires that pin counts are already initialized and reflect the
  // ! current state of the partition
  void initializeGainInformation() {
    // check whether part has been initialized
    ASSERT([&] {
      if (_part_ids.size() != initialNumNodes()) {
        return false;
      }
      for (HypernodeID u : nodes()) {
        if (partID(u) == kInvalidPartition || partID(u) > k()) {
          return false;
        }
      }
      return true;
    } ());


    auto aggregate_contribution_of_he_for_vertex =
      [&](const PartitionID block_of_u,
          const HyperedgeID he,
          HyperedgeWeight& l_move_from_benefit,
          HyperedgeWeight& incident_edges_weight,
          vec<HyperedgeWeight>& l_move_to_penalty) {
      HyperedgeWeight edge_weight = edgeWeight(he);
      if (pinCountInPart(he, block_of_u) == 1) {
        l_move_from_benefit += edge_weight;
      }

      for (const PartitionID block : connectivitySet(he)) {
        l_move_to_penalty[block] -= edge_weight;
      }
      incident_edges_weight += edge_weight;
    };

    // Gain calculation consist of two stages
    //  1. Compute gain of all low degree vertices sequential (with a parallel for over all vertices)
    //  2. Compute gain of all high degree vertices parallel (with a sequential for over all high degree vertices)
    tbb::enumerable_thread_specific< vec<HyperedgeWeight> > ets_mtp(_k, 0);
    std::mutex high_degree_vertex_mutex;
    parallel::scalable_vector<HypernodeID> high_degree_vertices;

    // Compute gain of all low degree vertices sequential (parallel for over all vertices)
    tbb::parallel_for(tbb::blocked_range<HypernodeID>(HypernodeID(0), initialNumNodes()),
      [&](tbb::blocked_range<HypernodeID>& r) {
        vec<HyperedgeWeight>& l_move_to_penalty = ets_mtp.local();
        for (HypernodeID u = r.begin(); u < r.end(); ++u) {
          if ( nodeIsEnabled(u)) {
            if ( nodeDegree(u) <= HIGH_DEGREE_THRESHOLD ) {
              const PartitionID from = partID(u);
              HyperedgeWeight incident_edges_weight = 0;
              HyperedgeWeight l_move_from_benefit = 0;
              for (HyperedgeID he : incidentEdges(u)) {
                aggregate_contribution_of_he_for_vertex(from, he,
                  l_move_from_benefit, incident_edges_weight, l_move_to_penalty);
              }

              _move_from_benefit[u].store(l_move_from_benefit, std::memory_order_relaxed);
              for (PartitionID p = 0; p < _k; ++p) {
                _move_to_penalty[penalty_index(u,p)].store(l_move_to_penalty[p] + incident_edges_weight, std::memory_order_relaxed);
                l_move_to_penalty[p] = 0;
              }
            } else {
              // Collect high degree vertex for subsequent parallel gain computation
              std::lock_guard<std::mutex> lock(high_degree_vertex_mutex);
              high_degree_vertices.push_back(u);
            }
          }
        }
      });

    // Compute gain of all high degree vertices parallel (sequential for over all high degree vertices)
    for ( const HypernodeID& u : high_degree_vertices ) {
      tbb::enumerable_thread_specific<HyperedgeWeight> ets_mfb(0);
      tbb::enumerable_thread_specific<HyperedgeWeight> ets_iew(0);
      const PartitionID from = partID(u);
      const auto incident_nets_of_u = _hg->incident_nets_of(u);
      const HypernodeID degree_of_u = _hg->nodeDegree(u);
      tbb::parallel_for(tbb::blocked_range<HypernodeID>(ID(0), degree_of_u),
        [&](tbb::blocked_range<HypernodeID>& r) {
        vec<HyperedgeWeight>& l_move_to_penalty = ets_mtp.local();
        HyperedgeWeight& l_move_from_benefit = ets_mfb.local();
        HyperedgeWeight& l_incident_edges_weight = ets_iew.local();
        for ( size_t incident_nets_pos = r.begin(); incident_nets_pos < r.end(); ++incident_nets_pos ) {
          const HyperedgeID he = *(incident_nets_of_u + incident_nets_pos);
          aggregate_contribution_of_he_for_vertex(from, he,
            l_move_from_benefit, l_incident_edges_weight, l_move_to_penalty);
        }
      });

      // Aggregate thread locals to compute overall gain of the high degree vertex
      _move_from_benefit[u].store(ets_mfb.combine(std::plus<HyperedgeWeight>()), std::memory_order_relaxed);
      const HyperedgeWeight incident_edges_weight = ets_iew.combine(std::plus<HyperedgeWeight>());
      for (PartitionID p = 0; p < _k; ++p) {
        HyperedgeWeight move_to_penalty = 0;
        for ( auto& l_move_to_penalty : ets_mtp ) {
          move_to_penalty += l_move_to_penalty[p];
          l_move_to_penalty[p] = 0;
        }
        _move_to_penalty[penalty_index(u, p)].store(move_to_penalty +
          incident_edges_weight, std::memory_order_relaxed);
      }
    }

    _is_gain_cache_initialized = true;
  }

  // ! Reset partition (not thread-safe)
  void resetPartition() {
    _part_ids.assign(_part_ids.size(), kInvalidPartition, false);
    for (auto& x : _part_weights) x.store(0, std::memory_order_relaxed);

    // Reset pin count in part and connectivity set
    for ( const HyperedgeID& he : edges() ) {
      for ( const PartitionID& block : connectivitySet(he) ) {
        _pins_in_part.setPinCountInPart(he, block, 0);
      }
      _connectivity_set.clear(he);
    }

    for ( const HypernodeID& hn : nodes() ) {
      _num_incident_cut_hyperedges[hn].store(0, std::memory_order_relaxed);
    }
  }

  // ! Only for testing
  void recomputePartWeights() {
    for (PartitionID p = 0; p < _k; ++p) {
      _part_weights[p].store(0);
    }

    for (HypernodeID u : nodes()) {
      _part_weights[ partID(u) ] += nodeWeight(u);
    }
  }

  // ! Only for testing
  HyperedgeWeight moveFromBenefitRecomputed(const HypernodeID u) const {
    const PartitionID p = partID(u);
    HyperedgeWeight w = 0;
    for (HyperedgeID e : incidentEdges(u)) {
      if (pinCountInPart(e, p) == 1) {
        w += edgeWeight(e);
      }
    }
    return w;
  }

  // ! Only for testing
  HyperedgeWeight moveToPenaltyRecomputed(const HypernodeID u, PartitionID p) const {
    HyperedgeWeight w = 0;
    for (HyperedgeID e : incidentEdges(u)) {
      if (pinCountInPart(e, p) == 0) {
        w += edgeWeight(e);
      }
    }
    return w;
  }

  // ! Only for testing
  void recomputeMoveFromBenefit(const HypernodeID u) {
    _move_from_benefit[u].store(moveFromBenefitRecomputed(u));
  }

  // ! Only for testing
  bool checkTrackedPartitionInformation() {
    bool success = true;
    for (HyperedgeID e : edges()) {
<<<<<<< HEAD
      PartitionID expected_connectivity = 0;
=======
      unused(e);  // for release mode
>>>>>>> 74102784
      for (PartitionID i = 0; i < k(); ++i) {
        const HypernodeID actual_pin_count_in_part = pinCountInPart(e, i);
        if ( actual_pin_count_in_part != pinCountInPartRecomputed(e, i) ) {
          LOG << "Pin count of hyperedge" << e << "in block" << i << "=>" <<
          "Expected:" << V(pinCountInPartRecomputed(e, i)) << "," <<
          "Actual:" <<  V(pinCountInPart(e, i));
          success = false;
        }
        expected_connectivity += (actual_pin_count_in_part > 0);
      }
      if ( expected_connectivity != connectivity(e) ) {
        LOG << "Connectivity of hyperedge" << e << "=>" <<
          "Expected:" << V(expected_connectivity)  << "," <<
          "Actual:" << V(connectivity(e));
          success = false;
      }
    }

    if ( _is_gain_cache_initialized ) {
      for (HypernodeID u : nodes()) {
        if ( moveFromBenefit(u) != moveFromBenefitRecomputed(u) ) {
          LOG << "Move from benefit of hypernode" << u << "=>" <<
            "Expected:" << V(moveFromBenefitRecomputed(u)) << ", " <<
            "Actual:" <<  V(moveFromBenefit(u));
          success = false;
        }

        for (PartitionID i = 0; i < k(); ++i) {
          if (partID(u) != i) {
            if ( moveToPenalty(u, i) != moveToPenaltyRecomputed(u, i) ) {
              LOG << "Move to penalty of hypernode" << u << "in block" << i << "=>" <<
              "Expected:" << V(moveToPenaltyRecomputed(u, i)) << ", " <<
              "Actual:" <<  V(moveToPenalty(u, i));
              success = false;
            }
          }
        }
      }
    }
    return success;
  }

  // ####################### Memory Consumption #######################

  void memoryConsumption(utils::MemoryTreeNode* parent) const {
    ASSERT(parent);
// TODO finish this function when everything else is done

    utils::MemoryTreeNode* hypergraph_node = parent->addChild("Hypergraph");
    _hg->memoryConsumption(hypergraph_node);
    utils::MemoryTreeNode* connectivity_set_node = parent->addChild("Connectivity Sets");
    _connectivity_set.memoryConsumption(connectivity_set_node);

    parent->addChild("Part Info", sizeof(CAtomic<HypernodeWeight>) * _k);
    parent->addChild("Vertex Part Info", sizeof(PartitionID) * _hg->initialNumNodes());
    parent->addChild("Pin Count In Part", _pins_in_part.size_in_bytes());
    parent->addChild("Move From Benefit", sizeof(HyperedgeWeight) * _move_from_benefit.size());
    parent->addChild("Move To Penalty", sizeof(HyperedgeWeight) * _move_to_penalty.size());
    parent->addChild("Num Incident Cut Hyperedges", sizeof(HypernodeID) * _num_incident_cut_hyperedges.size());
    parent->addChild("HE Ownership", sizeof(AtomicFlag) * _hg->initialNumNodes());
  }

  // ####################### Extract Block #######################

  // ! Extracts a block of a partition as separate hypergraph.
  // ! It also returns a vertex-mapping from the original hypergraph to the sub-hypergraph.
  // ! If cut_net_splitting is activated, hyperedges that span more than one block (cut nets) are split, which is used for the connectivity metric.
  // ! Otherwise cut nets are discarded (cut metric).
  std::pair<Hypergraph, parallel::scalable_vector<HypernodeID> > extract(const TaskGroupID& task_group_id, PartitionID block, bool cut_net_splitting) {
    ASSERT(block != kInvalidPartition && block < _k);

    // Compactify vertex ids
    parallel::scalable_vector<HypernodeID> hn_mapping(_hg->initialNumNodes(), kInvalidHypernode);
    parallel::scalable_vector<HyperedgeID> he_mapping(_hg->initialNumEdges(), kInvalidHyperedge);
    HypernodeID num_hypernodes = 0;
    HypernodeID num_hyperedges = 0;
    tbb::parallel_invoke([&] {
      for ( const HypernodeID& hn : nodes() ) {
        if ( partID(hn) == block ) {
          hn_mapping[hn] = num_hypernodes++;
        }
      }
    }, [&] {
      for ( const HyperedgeID& he : edges() ) {
        if ( pinCountInPart(he, block) > 1 &&
             (cut_net_splitting || connectivity(he) == 1) ) {
          he_mapping[he] = num_hyperedges++;
        }
      }
    });

    // Extract plain hypergraph data for corresponding block
    using HyperedgeVector = parallel::scalable_vector<parallel::scalable_vector<HypernodeID>>;
    HyperedgeVector edge_vector;
    parallel::scalable_vector<HyperedgeWeight> hyperedge_weight;
    parallel::scalable_vector<HypernodeWeight> hypernode_weight;
    tbb::parallel_invoke([&] {
      edge_vector.resize(num_hyperedges);
      hyperedge_weight.resize(num_hyperedges);
      doParallelForAllEdges([&](const HyperedgeID he) {
        if ( pinCountInPart(he, block) > 1 &&
             (cut_net_splitting || connectivity(he) == 1) ) {
          hyperedge_weight[he_mapping[he]] = edgeWeight(he);
          for ( const HypernodeID& pin : pins(he) ) {
            if ( partID(pin) == block ) {
              edge_vector[he_mapping[he]].push_back(hn_mapping[pin]);
            }
          }
        }
      });
    }, [&] {
      hypernode_weight.resize(num_hypernodes);
      doParallelForAllNodes([&](const HypernodeID hn) {
        if ( partID(hn) == block ) {
          hypernode_weight[hn_mapping[hn]] = nodeWeight(hn);
        }
      });
    });

    // Construct hypergraph
    Hypergraph extracted_hypergraph = HypergraphFactory::construct(
            task_group_id, num_hypernodes, num_hyperedges,
            edge_vector, hyperedge_weight.data(), hypernode_weight.data());

    // Set community ids
    doParallelForAllNodes([&](const HypernodeID& hn) {
      if ( partID(hn) == block ) {
        const HypernodeID extracted_hn = hn_mapping[hn];
        extracted_hypergraph.setCommunityID(extracted_hn, _hg->communityID(hn));
      }
    });
    return std::make_pair(std::move(extracted_hypergraph), std::move(hn_mapping));
  }

  void freeInternalData() {
    if ( _k > 0 ) {
      tbb::parallel_invoke( [&] {
        parallel::parallel_free(_part_ids, _pin_count_update_ownership);
      }, [&] {
        parallel::free(_pins_in_part.data());
      }, [&] {
        _connectivity_set.freeInternalData();
      } );
    }
    _k = 0;
  }

 private:

  MT_KAHYPAR_ATTRIBUTE_ALWAYS_INLINE
  size_t penalty_index(const HypernodeID u, const PartitionID p) const {
    return size_t(u) * _k + p;
  }

  void applyPartWeightUpdates(vec<HypernodeWeight>& part_weight_deltas) {
    for (PartitionID p = 0; p < _k; ++p) {
      _part_weights[p].fetch_add(part_weight_deltas[p], std::memory_order_relaxed);
    }
  }

  void initializeBlockWeights() {
    auto accumulate = [&](tbb::blocked_range<HypernodeID>& r) {
      vec<HypernodeWeight> pws(_k, 0);  // this is not enumerable_thread_specific because of the static partitioner
      for (HypernodeID u = r.begin(); u < r.end(); ++u) {
        if ( nodeIsEnabled(u) ) {
          const PartitionID pu = partID( u );
          const HypernodeWeight wu = nodeWeight( u );
          pws[pu] += wu;
        }
      }
      applyPartWeightUpdates(pws);
    };

    tbb::parallel_for(tbb::blocked_range<HypernodeID>(HypernodeID(0), initialNumNodes()),
                      accumulate,
                      tbb::static_partitioner()
    );
  }

  void initializePinCountInPart() {
    tls_enumerable_thread_specific< vec<HypernodeID> > ets_pin_count_in_part(_k, 0);

    auto assign = [&](tbb::blocked_range<HyperedgeID>& r) {
      vec<HypernodeID>& pin_counts = ets_pin_count_in_part.local();
      for (HyperedgeID he = r.begin(); he < r.end(); ++he) {
        if ( edgeIsEnabled(he) ) {
          for (const HypernodeID& pin : pins(he)) {
            ++pin_counts[partID(pin)];
          }

          for (PartitionID p = 0; p < _k; ++p) {
            assert(pinCountInPart(he, p) == 0);
            if (pin_counts[p] > 0) {
              _connectivity_set.add(he, p);
              _pins_in_part.setPinCountInPart(he, p, pin_counts[p]);
            }
            pin_counts[p] = 0;
          }

          if ( connectivity(he) > 1 ) {
            for ( const HypernodeID& pin : pins(he) ) {
              _num_incident_cut_hyperedges[pin].fetch_add(1, std::memory_order_relaxed);
            }
          }
        }
      }
    };

    tbb::parallel_for(tbb::blocked_range<HyperedgeID>(HyperedgeID(0), initialNumEdges()), assign);
  }

  HypernodeID pinCountInPartRecomputed(const HyperedgeID e, PartitionID p) const {
    HypernodeID pcip = 0;
    for (HypernodeID u : pins(e)) {
      if (partID(u) == p) {
        pcip++;
      }
    }
    return pcip;
  }

  void nodeGainAssertions(const HypernodeID u, const PartitionID p) const {
    unused(u);
    unused(p);
    ASSERT(u < initialNumNodes(), "Hypernode" << u << "does not exist");
    ASSERT(nodeIsEnabled(u), "Hypernode" << u << "is disabled");
    ASSERT(p != kInvalidPartition && p < _k);
    ASSERT(penalty_index(u, p) < _move_to_penalty.size());
    ASSERT(u < _move_from_benefit.size());
  }

  // ! Updates pin count in part if border vertices should be tracked.
  // ! The update process of the border vertices rely that
  // ! pin_count_in_from_part_after and pin_count_in_to_part_after are not reflecting
  // ! some intermediate state of the pin counts when several vertices move in parallel.
  // ! Therefore, the current thread, which tries to modify the pin counts of the hyperedge,
  // ! try to acquire the ownership of the hyperedge and on success, pin counts are updated.
  KAHYPAR_ATTRIBUTE_ALWAYS_INLINE bool updatePinCountOfHyperedgeWithoutGainUpdates(const HyperedgeID& he,
                                                                                   const PartitionID from,
                                                                                   const PartitionID to,
                                                                                   const DeltaFunction& delta_func) {
    // In order to safely update the number of incident cut hyperedges and to compute
    // the delta of a move we need a stable snapshot of the pin count in from and to
    // part before and after the move. If we not do so, it can happen that due to concurrent
    // updates the pin count represents some intermediate state and the conditions
    // below are not triggered which leaves the data structure in an inconsistent
    // state. However, this should happen very rarely.
    bool expected = 0;
    bool desired = 1;
    ASSERT(he < _pin_count_update_ownership.size());
    if ( _pin_count_update_ownership[he].compare_exchange_strong(expected, desired, std::memory_order_acq_rel) ) {
      // In that case, the current thread acquires the ownership of the hyperedge and can
      // safely update the pin counts in from and to part.
      const PartitionID connectivity_before = connectivity(he);
      const HypernodeID pin_count_in_from_part_after = decrementPinCountInPartWithoutGainUpdate(he, from);
      const HypernodeID pin_count_in_to_part_after = incrementPinCountInPartWithoutGainUpdate(he, to);
      const PartitionID connectivity_after = connectivity(he);
      const bool became_cut_he = connectivity_before == 1 && connectivity_after == 2;
      const bool became_internal_he = connectivity_before == 2 && connectivity_after == 1;
      if ( became_cut_he ) {
        for ( const HypernodeID& pin : pins(he) ) {
          _num_incident_cut_hyperedges[pin].fetch_add(1, std::memory_order_relaxed);
        }
      } else if ( became_internal_he ) {
        for ( const HypernodeID& pin : pins(he) ) {
          _num_incident_cut_hyperedges[pin].fetch_sub(1, std::memory_order_relaxed);
        }
      }
      delta_func(he, edgeWeight(he), edgeSize(he),
        pin_count_in_from_part_after, pin_count_in_to_part_after);
      _pin_count_update_ownership[he].store(false, std::memory_order_acq_rel);
      return true;
    }

    return false;
  }

  MT_KAHYPAR_ATTRIBUTE_ALWAYS_INLINE
  HypernodeID decrementPinCountInPartWithoutGainUpdate(const HyperedgeID e, const PartitionID p) {
    ASSERT(e < _hg->initialNumEdges(), "Hyperedge" << e << "does not exist");
    ASSERT(edgeIsEnabled(e), "Hyperedge" << e << "is disabled");
    ASSERT(p != kInvalidPartition && p < _k);
    const HypernodeID pin_count_after = _pins_in_part.decrementPinCountInPart(e, p);
    if ( pin_count_after == 0 ) {
      _connectivity_set.remove(e, p);
    }
    return pin_count_after;
  }

  MT_KAHYPAR_ATTRIBUTE_ALWAYS_INLINE
  HypernodeID incrementPinCountInPartWithoutGainUpdate(const HyperedgeID e, const PartitionID p) {
    ASSERT(e < _hg->initialNumEdges(), "Hyperedge" << e << "does not exist");
    ASSERT(edgeIsEnabled(e), "Hyperedge" << e << "is disabled");
    ASSERT(p != kInvalidPartition && p < _k);
    const HypernodeID pin_count_after = _pins_in_part.incrementPinCountInPart(e, p);
    if ( pin_count_after == 1 ) {
      _connectivity_set.add(e, p);
    }
    return pin_count_after;
  }

  MT_KAHYPAR_ATTRIBUTE_ALWAYS_INLINE
  bool incrementPinCountInPartWithCutHyperedgeUpdate(const HyperedgeID e, const PartitionID p) {
    ASSERT(e < _hg->initialNumEdges(), "Hyperedge" << e << "does not exist");
    ASSERT(edgeIsEnabled(e), "Hyperedge" << e << "is disabled");
    ASSERT(p != kInvalidPartition && p < _k);
    bool expected = 0;
    bool desired = 1;
    if ( _pin_count_update_ownership[e].compare_exchange_strong(expected, desired, std::memory_order_acq_rel) ) {
      const HypernodeID pin_count_after = incrementPinCountInPartWithoutGainUpdate(e, p);
      if ( pin_count_after == 1 && connectivity(e) == 2 ) {
        for ( const HypernodeID& pin : pins(e) ) {
          _num_incident_cut_hyperedges[pin].fetch_add(1, std::memory_order_relaxed);
        }
      }
      _pin_count_update_ownership[e].store(false, std::memory_order_acq_rel);
      return true;
    }
    return false;
  }

  // REVIEW NOTE documentation duplicated. no more copy-pasta please
  // if you can guarantee that the function call for delta_func is inlined, it's even the same code

  // ! Updates pin count in part if border vertices should be tracked.
  // ! The update process of the border vertices rely that
  // ! pin_count_in_from_part_after and pin_count_in_to_part_after are not reflecting
  // ! some intermediate state of the pin counts when several vertices move in parallel.
  // ! Therefore, the current thread, which tries to modify the pin counts of the hyperedge,
  // ! try to acquire the ownership of the hyperedge and on success, pin counts are updated.
  template<typename DeltaFunc>
  KAHYPAR_ATTRIBUTE_ALWAYS_INLINE bool updatePinCountOfHyperedgeWithGainUpdates(const HyperedgeID& he,
                                                                                const PartitionID from,
                                                                                const PartitionID to,
                                                                                DeltaFunc&& delta_func) {
    // In order to safely update the number of incident cut hyperedges and to compute
    // the delta of a move we need a stable snapshot of the pin count in from and to
    // part before and after the move. If we not do so, it can happen that due to concurrent
    // updates the pin count represents some intermediate state and the conditions
    // below are not triggered which leaves the data structure in an inconsistent
    // state. However, this should happen very rarely.
    bool expected = 0;
    bool desired = 1;
    ASSERT(_is_gain_cache_initialized, "Gain cache is not initialized");
    ASSERT(he < _pin_count_update_ownership.size());
    if ( _pin_count_update_ownership[he].compare_exchange_strong(expected, desired, std::memory_order_acq_rel) ) {
      // In that case, the current thread acquires the ownership of the hyperedge and can
      // safely update the pin counts in from and to part.
      const PartitionID connectivity_before = connectivity(he);
      const HypernodeID pin_count_in_from_part_after = decrementPinCountInPartWithGainUpdate(he, from);
      const HypernodeID pin_count_in_to_part_after = incrementPinCountInPartWithGainUpdate(he, to);
      const PartitionID connectivity_after = connectivity(he);
      const bool became_cut_he = connectivity_before == 1 && connectivity_after == 2;
      const bool became_internal_he = connectivity_before == 2 && connectivity_after == 1;
      if ( became_cut_he ) {
        for ( const HypernodeID& pin : pins(he) ) {
          _num_incident_cut_hyperedges[pin].fetch_add(1, std::memory_order_relaxed);
        }
      } else if ( became_internal_he ) {
        for ( const HypernodeID& pin : pins(he) ) {
          _num_incident_cut_hyperedges[pin].fetch_sub(1, std::memory_order_relaxed);
        }
      }
      delta_func(he, edgeWeight(he), edgeSize(he),
        pin_count_in_from_part_after, pin_count_in_to_part_after);
      _pin_count_update_ownership[he].store(false, std::memory_order_acq_rel);
      return true;
    }

    return false;
  }

  MT_KAHYPAR_ATTRIBUTE_ALWAYS_INLINE
  HypernodeID decrementPinCountInPartWithGainUpdate(const HyperedgeID e, const PartitionID p) {
    ASSERT(_is_gain_cache_initialized, "Gain cache is not initialized");
    const HypernodeID pin_count_after = decrementPinCountInPartWithoutGainUpdate(e, p);
    if (pin_count_after == 1) {
      const HyperedgeWeight we = edgeWeight(e);
      for (HypernodeID u : pins(e)) {
        nodeGainAssertions(u, p);
        if (partID(u) == p)
          _move_from_benefit[u].fetch_add(we, std::memory_order_relaxed);
      }
    } else if (pin_count_after == 0) {
      const HyperedgeWeight we = edgeWeight(e);
      for (HypernodeID u : pins(e)) {
        nodeGainAssertions(u, p);
        _move_to_penalty[u *_k + p].fetch_add(we, std::memory_order_relaxed);
      }
    }
    return pin_count_after;
  }

  MT_KAHYPAR_ATTRIBUTE_ALWAYS_INLINE
  HypernodeID incrementPinCountInPartWithGainUpdate(const HyperedgeID e, const PartitionID p) {
    ASSERT(_is_gain_cache_initialized, "Gain cache is not initialized");
    const HypernodeID pin_count_after = incrementPinCountInPartWithoutGainUpdate(e, p);
    if (pin_count_after == 1) {
      const HyperedgeWeight we = edgeWeight(e);
      for (HypernodeID u : pins(e)) {
        nodeGainAssertions(u, p);
        _move_to_penalty[penalty_index(u, p)].fetch_sub(we, std::memory_order_relaxed);
      }
    } else if (pin_count_after == 2) {
      const HyperedgeWeight we = edgeWeight(e);
      for (HypernodeID u : pins(e)) {
        nodeGainAssertions(u, p);
        if (partID(u) == p)
          _move_from_benefit[u].fetch_sub(we, std::memory_order_relaxed);
      }
    }
    return pin_count_after;
  }

  // ! Indicate wheater gain cache is initialized
  bool _is_gain_cache_initialized;

  // ! Number of blocks
  PartitionID _k = 0;

  // ! Hypergraph object around which this partitioned hypergraph is wrapped
  Hypergraph* _hg = nullptr;

  // ! Weight and information for all blocks.
  vec< CAtomic<HypernodeWeight> > _part_weights;

  // ! Current block IDs of the vertices
  Array< PartitionID > _part_ids;

  // ! For each hyperedge and each block, _pins_in_part stores the
  // ! number of pins in that block
  PinCountInPart _pins_in_part;

  // ! For each hyperedge, _connectivity_set stores the set of blocks that the hyperedge spans
  ConnectivitySets _connectivity_set;

  // ! For each node and block, the sum of incident edge weights with zero pins in that part
  Array< CAtomic<HyperedgeWeight> > _move_to_penalty;

  // ! For each node and block, the sum of incident edge weights with exactly one pin in that part
  Array< CAtomic<HyperedgeWeight> > _move_from_benefit;

  // For each node, it stores the number of incident cut hyperedges
  Array< CAtomic<HypernodeID> > _num_incident_cut_hyperedges;

  // ! In order to update the pin count of a hyperedge thread-safe, a thread must acquire
  // ! the ownership of a hyperedge via a CAS operation.
  Array<AtomicFlag> _pin_count_update_ownership;
};

} // namespace ds
} // namespace mt_kahypar<|MERGE_RESOLUTION|>--- conflicted
+++ resolved
@@ -884,11 +884,8 @@
   bool checkTrackedPartitionInformation() {
     bool success = true;
     for (HyperedgeID e : edges()) {
-<<<<<<< HEAD
       PartitionID expected_connectivity = 0;
-=======
       unused(e);  // for release mode
->>>>>>> 74102784
       for (PartitionID i = 0; i < k(); ++i) {
         const HypernodeID actual_pin_count_in_part = pinCountInPart(e, i);
         if ( actual_pin_count_in_part != pinCountInPartRecomputed(e, i) ) {
