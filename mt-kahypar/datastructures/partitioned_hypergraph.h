/*******************************************************************************
 * This file is part of KaHyPar.
 *
 * Copyright (C) 2019 Tobias Heuer <tobias.heuer@kit.edu>
 *
 * KaHyPar is free software: you can redistribute it and/or modify
 * it under the terms of the GNU General Public License as published by
 * the Free Software Foundation, either version 3 of the License, or
 * (at your option) any later version.
 *
 * KaHyPar is distributed in the hope that it will be useful,
 * but WITHOUT ANY WARRANTY; without even the implied warranty of
 * MERCHANTABILITY or FITNESS FOR A PARTICULAR PURPOSE.  See the
 * GNU General Public License for more details.
 *
 * You should have received a copy of the GNU General Public License
 * along with KaHyPar.  If not, see <http://www.gnu.org/licenses/>.
 *
 ******************************************************************************/

#pragma once

#include <atomic>
#include <type_traits>
#include <external_tools/kahypar/kahypar/datastructure/fast_reset_flag_array.h>

#include "tbb/parallel_invoke.h"

#include "kahypar/meta/mandatory.h"

#include "mt-kahypar/datastructures/hypergraph_common.h"
#include "mt-kahypar/datastructures/connectivity_set.h"
#include "mt-kahypar/datastructures/partition_info.h"
#include "mt-kahypar/parallel/atomic_wrapper.h"
#include "mt-kahypar/parallel/stl/scalable_vector.h"
#include "mt-kahypar/utils/range.h"

namespace mt_kahypar {
namespace ds {

// Forward
template <typename Hypergraph,
          typename HypergraphFactory>
class NumaPartitionedHypergraph;

template <typename Hypergraph = Mandatory,
          typename HypergraphFactory = Mandatory>
class PartitionedHypergraph {

  static_assert(!Hypergraph::is_partitioned,  "Only unpartitioned hypergraphs are allowed");
  static_assert(!Hypergraph::is_numa_aware,  "Only non-numa-aware hypergraphs are allowed");

  // ! Iterator to iterate over the hypernodes
  using HypernodeIterator = typename Hypergraph::HypernodeIterator;
  // ! Iterator to iterate over the hyperedges
  using HyperedgeIterator = typename Hypergraph::HyperedgeIterator;
  // ! Iterator to iterate over the pins of a hyperedge
  using IncidenceIterator = typename Hypergraph::IncidenceIterator;
  // ! Iterator to iterate over the incident nets of a hypernode
  using IncidentNetsIterator = typename Hypergraph::IncidentNetsIterator;
  // ! Iterator to iterate over the set of communities contained in a hyperedge
  using CommunityIterator = typename Hypergraph::CommunityIterator;

  // ! Generic function that will be called if a hypernode v moves from a block from to a block to for
  // ! each incident net of the moved vertex v.
  // ! It will be called with the following arguments
  // !  1.) Hyperedge Weight
  // !  2.) Hyperedge Size
  // !  3.) Pin count in block from after move
  // !  4.) Pin count in block to after move
  // ! This function can be used to compute e.g. the delta in cut or km1 metric after a move
  using DeltaFunction = std::function<void (const HyperedgeID, const HyperedgeWeight, const HypernodeID, const HypernodeID, const HypernodeID)>;
  #define NOOP_FUNC [] (const HyperedgeID, const HyperedgeWeight, const HypernodeID, const HypernodeID, const HypernodeID) { }

<<<<<<< HEAD
=======
  /*!
   * For each block \f$V_i\f$ of the \f$k\f$-way partition \f$\mathrm{\Pi} = \{V_1, \dots, V_k\}\f$,
   * a PartInfo object stores the number of hypernodes currently assigned to block \f$V_i\f$
   * as well as the sum of their weights.
   */
  using BlockInfo = typename PartitionInfo::BlockInfo;

  class VertexPartInfo {
    public:
      explicit VertexPartInfo() :
        part_id(kInvalidPartition),
        num_incident_cut_hes(0UL) { }

    parallel::IntegralAtomicWrapper<PartitionID> part_id;
    parallel::IntegralAtomicWrapper<HypernodeID> num_incident_cut_hes;
  };

>>>>>>> 64ae0fef
  using PinCountAtomic = parallel::IntegralAtomicWrapper<HypernodeID>;
  using AtomicFlag = parallel::IntegralAtomicWrapper<bool>;
  template<typename T>
  using ThreadLocalVector = tbb::enumerable_thread_specific<parallel::scalable_vector<T>>;

 public:
  static constexpr bool is_static_hypergraph = Hypergraph::is_static_hypergraph;
  static constexpr bool is_numa_aware = false;
  static constexpr bool is_partitioned = true;

  explicit PartitionedHypergraph() :
    _k(0),
    _node(0),
    _hg(nullptr),
<<<<<<< HEAD
    connectivity_sets(0, 0) { }
=======
    _is_init_num_cut_hyperedges(false),
    _part_info(),
    _vertex_part_info(),
    _pins_in_part(),
    _connectivity_sets(0, 0),
    _pin_count_update_ownership(),
    _failed_pin_count_updates() { }
>>>>>>> 64ae0fef

  explicit PartitionedHypergraph(const PartitionID k,
                                 Hypergraph& hypergraph,
                                 const std::vector<HypernodeWeight>& max_part_weight) :
    _k(k),
    _node(hypergraph.numaNode()),
    _hg(&hypergraph),
<<<<<<< HEAD
    part_weight(k),
    max_part_weight(k, std::numeric_limits<HypernodeWeight>::max()),
    part(hypergraph.initialNumNodes(), kInvalidPartition),
    pins_in_part(hypergraph.initialNumEdges() * k, PinCountAtomic(0)),
    connectivity_sets(hypergraph.initialNumEdges(), k),
    _affinity(hypergraph.initialNumNodes() * k)
  {

    for (AffinityInformation& x : _affinity) {
      x.w0pins.store(0, std::memory_order_relaxed);
      x.w1pins.store(0, std::memory_order_relaxed);
    }

    for (auto& x : part_weight)
      x.store(0);

    for (size_t i = 0; i < max_part_weight.size(); ++i)
      this->max_part_weight[i] = max_part_weight[i];

  }
=======
    _is_init_num_cut_hyperedges(false),
    _part_info(k),
    _vertex_part_info(hypergraph.initialNumNodes()),
    _pins_in_part(hypergraph.initialNumEdges() * k, PinCountAtomic(0)),
    _connectivity_sets(hypergraph.initialNumEdges(), k),
    _pin_count_update_ownership(hypergraph.initialNumEdges(), AtomicFlag(false)),
    _failed_pin_count_updates() { }
>>>>>>> 64ae0fef

  explicit PartitionedHypergraph(const PartitionID k,
                                 const TaskGroupID,
                                 Hypergraph& hypergraph,
                                 const std::vector<HypernodeWeight>& max_part_weight) :
    _k(k),
    _node(hypergraph.numaNode()),
    _hg(&hypergraph),
<<<<<<< HEAD
    part_weight(k),
    max_part_weight(k, std::numeric_limits<HypernodeWeight>::max()),
    pins_in_part(),
    connectivity_sets(0, 0),
    _affinity(hypergraph.initialNumNodes() * k)
  {
=======
    _is_init_num_cut_hyperedges(false),
    _part_info(k),
    _vertex_part_info(),
    _pins_in_part(),
    _connectivity_sets(0, 0),
    _pin_count_update_ownership(),
    _failed_pin_count_updates() {
>>>>>>> 64ae0fef
    tbb::parallel_invoke([&] {
      part.resize(hypergraph.initialNumNodes(), kInvalidPartition);
    }, [&] {
      pins_in_part.assign(hypergraph.initialNumEdges() * k, PinCountAtomic(0));
    }, [&] {
<<<<<<< HEAD
      connectivity_sets = ConnectivitySets(hypergraph.initialNumEdges(), k);
=======
      _connectivity_sets = ConnectivitySets(hypergraph.initialNumEdges(), k);
    }, [&] {
      _pin_count_update_ownership.assign(hypergraph.initialNumEdges(), AtomicFlag(false));
>>>>>>> 64ae0fef
    });

    for (AffinityInformation& x : _affinity) {
      x.w0pins.store(0, std::memory_order_relaxed);
      x.w1pins.store(0, std::memory_order_relaxed);
    }

    for (auto& x : part_weight)
      x.store(0);

    for (size_t i = 0; i < max_part_weight.size(); ++i)
      this->max_part_weight[i] = max_part_weight[i];
  }

  PartitionedHypergraph(const PartitionedHypergraph&) = delete;
  PartitionedHypergraph & operator= (const PartitionedHypergraph &) = delete;

  PartitionedHypergraph(PartitionedHypergraph&& other) :
    _k(other._k),
    _node(other._node),
    _hg(other._hg),
<<<<<<< HEAD
    part_weight(std::move(other.part_weight)),
    max_part_weight(std::move(other.max_part_weight)),
    part(std::move(other.part)),
    pins_in_part(std::move(other.pins_in_part)),
    connectivity_sets(std::move(other.connectivity_sets)),
    _affinity(std::move(other._affinity))
  { }
=======
    _is_init_num_cut_hyperedges(other._is_init_num_cut_hyperedges),
    _part_info(std::move(other._part_info)),
    _vertex_part_info(std::move(other._vertex_part_info)),
    _pins_in_part(std::move(other._pins_in_part)),
    _connectivity_sets(std::move(other._connectivity_sets)),
    _pin_count_update_ownership(std::move(other._pin_count_update_ownership)),
    _failed_pin_count_updates(std::move(other._failed_pin_count_updates)) { }
>>>>>>> 64ae0fef

  PartitionedHypergraph & operator= (PartitionedHypergraph&& other) {
    _k = other._k;
    _node = other._node;
    _hg = other._hg;
<<<<<<< HEAD
    part_weight = std::move(other.part_weight),
    max_part_weight = std::move(other.max_part_weight);
    part = std::move(other.part),
    pins_in_part = std::move(other.pins_in_part);
    connectivity_sets = std::move(other.connectivity_sets);
    _affinity = std::move(other._affinity);
=======
    _is_init_num_cut_hyperedges = other._is_init_num_cut_hyperedges;
    _part_info = std::move(other._part_info);
    _vertex_part_info = std::move(other._vertex_part_info);
    _pins_in_part = std::move(other._pins_in_part);
    _connectivity_sets = std::move(other._connectivity_sets);
    _pin_count_update_ownership = std::move(other._pin_count_update_ownership);
    _failed_pin_count_updates = std::move(other._failed_pin_count_updates);
>>>>>>> 64ae0fef
    return *this;
  }

  ~PartitionedHypergraph() {
    freeInternalData();
  }

  // ####################### General Hypergraph Stats #######################

  // ! Returns the underlying hypergraph
  Hypergraph& hypergraph() {
    ASSERT(_hg);
    return *_hg;
  }

  void setHypergraph(Hypergraph& hypergraph) {
    _hg = &hypergraph;
  }

  // ! Number of NUMA hypergraphs
  size_t numNumaHypergraphs() const {
    return _hg->numNumaHypergraphs();
  }

  // ! Initial number of hypernodes
  HypernodeID initialNumNodes() const {
    return _hg->initialNumNodes();
  }

  // ! Initial number of hypernodes on numa node
  HypernodeID initialNumNodes(const int node) const {
    return _hg->initialNumNodes(node);
  }

  // ! Number of removed hypernodes
  HypernodeID numRemovedHypernodes() const {
    return _hg->numRemovedHypernodes();
  }

  // ! Initial number of hyperedges
  HyperedgeID initialNumEdges() const {
    return _hg->initialNumEdges();
  }

  // ! Initial number of hyperedges on numa node
  HyperedgeID initialNumEdges(const int node) const {
    return _hg->initialNumEdges(node);
  }

  // ! Initial number of pins
  HypernodeID initialNumPins() const {
    return _hg->initialNumPins();
  }

  // ! Initial number of pins on numa node
  HypernodeID initialNumPins(const int node) const {
    return _hg->initialNumPins(node);
  }

  // ! Initial sum of the degree of all vertices
  HypernodeID initialTotalVertexDegree() const {
    return _hg->initialTotalVertexDegree();
  }

  // ! Initial sum of the degree of all vertices on numa node
  HypernodeID initialTotalVertexDegree(const int node) const {
    return _hg->initialTotalVertexDegree(node);
  }

  // ! Total weight of hypergraph
  HypernodeWeight totalWeight() const {
    return _hg->totalWeight();
  }

  // ! Number of blocks this hypergraph is partitioned into
  PartitionID k() const {
    return _k;
  }

  // ####################### Iterators #######################

  // ! Iterates in parallel over all active nodes and calls function f
  // ! for each vertex
  template<typename F>
  void doParallelForAllNodes(const TaskGroupID task_group_id, const F& f) {
    static_cast<const PartitionedHypergraph&>(*this).doParallelForAllNodes(task_group_id, f);
  }

  // ! Iterates in parallel over all active nodes and calls function f
  // ! for each vertex
  template<typename F>
  void doParallelForAllNodes(const TaskGroupID task_group_id, const F& f) const {
    _hg->doParallelForAllNodes(task_group_id, f);
  }

  // ! Iterates in parallel over all active edges and calls function f
  // ! for each net
  template<typename F>
  void doParallelForAllEdges(const TaskGroupID task_group_id, const F& f) {
    static_cast<const PartitionedHypergraph&>(*this).doParallelForAllEdges(task_group_id, f);
  }

  // ! Iterates in parallel over all active edges and calls function f
  // ! for each net
  template<typename F>
  void doParallelForAllEdges(const TaskGroupID task_group_id, const F& f) const {
    _hg->doParallelForAllEdges(task_group_id, f);
  }

  // ! Returns an iterator over the set of active nodes of the hypergraph
  IteratorRange<HypernodeIterator> nodes() const {
    return _hg->nodes();
  }

  // ! Returns an iterator over the set of active nodes of the hypergraph on a numa node
  IteratorRange<HypernodeIterator> nodes(const int node) const {
    return _hg->nodes(node);
  }

  // ! Returns an iterator over the set of active edges of the hypergraph
  IteratorRange<HyperedgeIterator> edges() const {
    return _hg->edges();
  }

  // ! Returns an iterator over the set of active nodes of the hypergraph on a numa node
  IteratorRange<HyperedgeIterator> edges(const int node) const {
    return _hg->edges();
  }

  // ! Returns a range to loop over the incident nets of hypernode u.
  IteratorRange<IncidentNetsIterator> incidentEdges(const HypernodeID u) const {
    return _hg->incidentEdges(u);
  }

  // ! Returns a range to loop over the pins of hyperedge e.
  IteratorRange<IncidenceIterator> pins(const HyperedgeID e) const {
    return _hg->pins(e);
  }

  // ! Returns a range to loop over the set of block ids contained in hyperedge e.
  IteratorRange<ConnectivitySets::Iterator> connectivitySet(const HyperedgeID e) const {
    ASSERT(_hg->edgeIsEnabled(e), "Hyperedge" << e << "is disabled");
    const HyperedgeID local_id = common::get_local_position_of_edge(e);
    ASSERT(local_id < _hg->initialNumEdges(), "Hyperedge" << e << "does not exist");
    ASSERT(_node == common::get_numa_node_of_edge(e),
           "Hyperedge" << e << "is not part of numa node" << _node);
    return connectivity_sets.connectivitySet(local_id);
  }

  // ####################### Hypernode Information #######################

  // ! Returns for a vertex of the hypergraph its original vertex id
  // ! Can be used to map the global vertex ids to a consecutive range
  // ! of nodes between [0,|V|).
  HypernodeID originalNodeID(const HypernodeID u) const {
    return _hg->originalNodeID(u);
  }

  // ! Reverse operation of originalNodeID(u)
  HypernodeID globalNodeID(const HypernodeID u) const {
    return _hg->globalNodeID(u);
  }

  // ! Weight of a vertex
  HypernodeWeight nodeWeight(const HypernodeID u) const {
    return _hg->nodeWeight(u);
  }

  // ! Sets the weight of a vertex
  void setNodeWeight(const HypernodeID u, const HypernodeWeight weight) {
    const PartitionID block = partID(u);
    if ( block != kInvalidPartition ) {
      ASSERT(block < _k);
      const HypernodeWeight delta = weight - _hg->nodeWeight(u);
      part_weight[block] += delta;
    }
    _hg->setNodeWeight(u, weight);
  }


  // ! Degree of a hypernode
  HyperedgeID nodeDegree(const HypernodeID u) const {
    return _hg->nodeDegree(u);
  }

  // ! Returns, whether a hypernode is enabled or not
  bool nodeIsEnabled(const HypernodeID u) const {
    return _hg->nodeIsEnabled(u);
  }

  // ! Enables a hypernode (must be disabled before)
  void enableHypernode(const HypernodeID u) {
    _hg->enableHypernode(u);
  }

  // ! Disable a hypernode (must be enabled before)
  void disableHypernode(const HypernodeID u) {
    _hg->disableHypernode(u);
  }

  // ####################### Hyperedge Information #######################

  // ! Returns for a edge of the hypergraph its original edge id
  // ! Can be used to map the global edge ids to a consecutive range
  // ! of edges between [0,|E|).
  HypernodeID originalEdgeID(const HyperedgeID e) const {
    return _hg->originalEdgeID(e);
  }

  // ! Reverse operation of originalEdgeID(e)
  HypernodeID globalEdgeID(const HyperedgeID e) const {
    return _hg->globalEdgeID(e);
  }

  // ! Weight of a hyperedge
  HypernodeWeight edgeWeight(const HyperedgeID e) const {
    return _hg->edgeWeight(e);
  }

  // ! Sets the weight of a hyperedge
  void setEdgeWeight(const HyperedgeID e, const HyperedgeWeight weight) {
    _hg->setEdgeWeight(e, weight);
  }

  // ! Number of pins of a hyperedge
  HypernodeID edgeSize(const HyperedgeID e) const {
    return _hg->edgeSize(e);
  }

  // ! Returns, whether a hyperedge is enabled or not
  bool edgeIsEnabled(const HyperedgeID e) const {
    return _hg->edgeIsEnabled(e);
  }

  // ! Enables a hyperedge (must be disabled before)
  void enableHyperedge(const HyperedgeID e) {
    _hg->enableHyperedge(e);
  }

  // ! Disabled a hyperedge (must be enabled before)
  void disableHyperedge(const HyperedgeID e) {
    _hg->disableHyperedge(e);
  }

  // ####################### Uncontraction #######################

  void uncontract(const Memento&, parallel::scalable_vector<HyperedgeID>&) {
    ERROR("uncontract(memento,parallel_he) is not supported in partitioned hypergraph");
  }

  void uncontract(const std::vector<Memento>&,
                  parallel::scalable_vector<HyperedgeID>&,
                  const kahypar::ds::FastResetFlagArray<>&,
                  const bool) {
    ERROR("uncontract(...) is not supported in partitioned hypergraph");
  }

  void restoreDisabledHyperedgesThatBecomeNonParallel(
    const Memento&,
    parallel::scalable_vector<HyperedgeID>&,
    const kahypar::ds::FastResetFlagArray<>&) {
    ERROR("restoreDisabledHyperedgesThatBecomeNonParallel(...) is not supported"
          << "in partitioned hypergraph");
  }

  parallel::scalable_vector<HyperedgeID> findDisabledHyperedgesThatBecomeNonParallel(
    const Memento&,
    parallel::scalable_vector<HyperedgeID>&,
    const kahypar::ds::FastResetFlagArray<>&) {
    ERROR("findDisabledHyperedgesThatBecomeNonParallel(...) is not supported"
          << "in partitioned hypergraph");
    return parallel::scalable_vector<HyperedgeID>();
  }

  // ####################### Restore Hyperedges #######################

  // ! Restores an hyperedge of a certain size.
  void restoreEdge(const HyperedgeID he, const size_t size,
                   const HyperedgeID representative = kInvalidHyperedge) {
    _hg->restoreEdge(he, size, representative);
    for ( const HypernodeID& pin : pins(he) ) {
      incrementPinCountInPart(he, partID(pin));
    }
  }

  // ! Restores a single-pin hyperedge
  void restoreSinglePinHyperedge(const HyperedgeID he) {
    restoreEdge(he, 1);
  }

  void restoreParallelHyperedge(const HyperedgeID,
                                const Memento&,
                                parallel::scalable_vector<HyperedgeID>&,
                                const kahypar::ds::FastResetFlagArray<>* batch_hypernodes = nullptr) {
    unused(batch_hypernodes);
    ERROR("restoreParallelHyperedge(...) is not supported in partitioned hypergraph");
  }

  // ! Sets the block id of an unassigned vertex u and updates related partition information.
  // ! Returns true, if assignment of unassigned vertex u to block id succeeds.
  bool setNodePart(const HypernodeID u, PartitionID id) {
    LOG << V(u) << "set node part";
    const bool success = setOnlyNodePart(u, id);
    if (success) {
      for ( const HyperedgeID& he : incidentEdges(u) ) {
        incrementPinCountInPartWithoutGainUpdate(he, id);
      }
    }
    return success;
  }

  void initialize() {
    // call this function if you used setOnlyNodePart
  }

  void initializeGains() {
    // call this function if you used setNodePart
    assert(_affinity.size() == initialNumNodes() * part_weight.size());
    assert(std::all_of(_affinity.begin(), _affinity.end(), [](const auto& x) { return x.w0pins == 0 && x.w1pins == 0; }));

    // iterate over hyperedges and compute w0pins, w1pins of its pins

  }

  bool setOnlyNodePart(const HypernodeID u, PartitionID id) {
    ASSERT(id != kInvalidPartition && id < _k && part[u] == kInvalidPartition);
    assert(id >= 0 && static_cast<size_t>(id) < part_weight.size());
    assert(static_cast<size_t>(id) < max_part_weight.size());
    assert(u < part.size());
    if (part_weight[id].add_fetch(nodeWeight(u), std::memory_order_relaxed) <= max_part_weight[id]) {
      part[u] = id;
      return true;
    } else {
      part_weight[id].fetch_sub(nodeWeight(u), std::memory_order_relaxed);
      return false;
    }
  }

  // ! Sets the block id of an unassigned vertex u and updates related partition information.
  // ! Returns true, if assignment of unassigned vertex u to block id succeeds.
  bool setNodePart(const HypernodeID u,
                   PartitionID id,
                   parallel::scalable_vector<PartitionedHypergraph>& hypergraphs) {
    ASSERT(id != kInvalidPartition && id < _k);
    if (part_weight[id].add_fetch(nodeWeight(u), std::memory_order_relaxed) <= max_part_weight[id]) {
      part[u] = id;
      for ( const HyperedgeID& he : incidentEdges(u) ) {
        common::hypergraph_of_edge(he, hypergraphs).incrementPinCountInPart(he, id);
      }
<<<<<<< HEAD
=======

      return true;
    } else {
      return false;
    }
  }

  // ! Sets the block id of an unassigned vertex u.
  // ! Returns true, if assignment of unassigned vertex u to block id succeeds.
  // ! Note, that in contrast to setNodePart the block weights and sizes and also
  // ! the pin count in part of all incident hyperedges is not updated. In order to
  // ! update those stats, one has to call initializePartition(...) after all
  // ! block ids are assigned.
  bool setOnlyNodePart(const HypernodeID u, PartitionID id) {
    ASSERT(id != kInvalidPartition && id < _k);

    // Sets the node part of vertex u to id.
    PartitionID invalid_id = kInvalidPartition;
    return vertexPartInfo(u).part_id.compare_and_exchange_strong(invalid_id, id);
  }

  // ! Changes the block id of vertex u from block 'from' to block 'to'
  // ! Returns true, if move of vertex u to corresponding block succeeds.
  TRUE_SPECIALIZATION(track_border_vertices, bool)
  changeNodePart(const HypernodeID u,
                 PartitionID from,
                 PartitionID to,
                 const DeltaFunction& delta_func = NOOP_FUNC) {
    ASSERT(_hg->nodeIsEnabled(u), "Hypernode" << u << "is disabled");
    ASSERT(from != kInvalidPartition && from < _k);
    ASSERT(to != kInvalidPartition && to < _k);
    ASSERT(from != to);
    ASSERT(_is_init_num_cut_hyperedges);

    if ( vertexPartInfo(u).part_id.compare_and_exchange_strong(from, to) ) {

      // Update block weights
      --_part_info[from].size;
      _part_info[from].weight -= nodeWeight(u);
      ++_part_info[to].size;
      _part_info[to].weight += nodeWeight(u);

      // Update Pin Count Part of all incident edges
      auto& failed_pin_count_updates = _failed_pin_count_updates.local();
      HypernodeID pin_count_in_from_part_after = kInvalidHypernode;
      HypernodeID pin_count_in_to_part_after = kInvalidHypernode;
      for ( const HyperedgeID& he : incidentEdges(u) ) {
        if ( updatePinCountOfHyperedge(he, *this, from, to,
              pin_count_in_from_part_after,
              pin_count_in_to_part_after,
              delta_func) ) {
          updateNumIncidentCutHyperedges(he,
            pin_count_in_from_part_after,
            pin_count_in_to_part_after);
        } else {
          // If pin count update failed, remember hyperedge for
          // later retry
          failed_pin_count_updates.push_back(he);
        }
      }

      // Retry pin count update on all hyperedges where update failed in
      // the first try
      while ( !failed_pin_count_updates.empty() ) {
        const HyperedgeID he = failed_pin_count_updates.back();
        if ( updatePinCountOfHyperedge(he, *this, from, to,
              pin_count_in_from_part_after, pin_count_in_to_part_after,
              delta_func) ) {
          updateNumIncidentCutHyperedges(he,
            pin_count_in_from_part_after,
            pin_count_in_to_part_after);
          failed_pin_count_updates.pop_back();
        }
      }

>>>>>>> 64ae0fef
      return true;
    } else {
      part_weight[id].fetch_sub(nodeWeight(u), std::memory_order_relaxed);
      return false;
    }
  }

  // ! Changes the block id of vertex u from block 'from' to block 'to'
  // ! Returns true, if move of vertex u to corresponding block succeeds.
<<<<<<< HEAD
  bool changeNodePart(const HypernodeID u, PartitionID from, PartitionID to, Gain& gain, const DeltaFunction& delta_func = NOOP_FUNC) {
=======
  TRUE_SPECIALIZATION(track_border_vertices, bool)
  changeNodePart(const HypernodeID u,
                 PartitionID from,
                 PartitionID to,
                 parallel::scalable_vector<PartitionedHypergraph>& hypergraphs,
                 const DeltaFunction& delta_func = NOOP_FUNC) {
>>>>>>> 64ae0fef
    ASSERT(_hg->nodeIsEnabled(u), "Hypernode" << u << "is disabled");
    ASSERT(from != kInvalidPartition && from < _k);
    ASSERT(to != kInvalidPartition && to < _k);
    ASSERT(from != to);
<<<<<<< HEAD
=======
    ASSERT(_is_init_num_cut_hyperedges);

    if ( vertexPartInfo(u).part_id.compare_and_exchange_strong(from, to) ) {

      // Update Pin Count Part of all incident edges
      auto& failed_pin_count_updates = _failed_pin_count_updates.local();
      HypernodeID pin_count_in_from_part_after = kInvalidHypernode;
      HypernodeID pin_count_in_to_part_after = kInvalidHypernode;
      for ( const HyperedgeID& he : incidentEdges(u) ) {
        PartitionedHypergraph& hypergraph_of_he = common::hypergraph_of_edge(he, hypergraphs);
        if ( updatePinCountOfHyperedge(he,
              hypergraph_of_he, from, to,
              pin_count_in_from_part_after,
              pin_count_in_to_part_after,
              delta_func) ) {
          updateNumIncidentCutHyperedges(he, hypergraph_of_he,
            hypergraphs, pin_count_in_from_part_after,
            pin_count_in_to_part_after);
        } else {
          // If pin count update failed, remember hyperedge for
          // later retry
          failed_pin_count_updates.push_back(he);
        }
      }

      // Retry pin count update on all hyperedges where update failed in
      // the first try
      while ( !failed_pin_count_updates.empty() ) {
        const HyperedgeID he = failed_pin_count_updates.back();
        PartitionedHypergraph& hypergraph_of_he = common::hypergraph_of_edge(he, hypergraphs);
        if ( updatePinCountOfHyperedge(he,
              hypergraph_of_he, from, to,
              pin_count_in_from_part_after,
              pin_count_in_to_part_after,
              delta_func) ) {
          updateNumIncidentCutHyperedges(he, hypergraph_of_he,
            hypergraphs, pin_count_in_from_part_after,
            pin_count_in_to_part_after);
          failed_pin_count_updates.pop_back();
        }
      }
>>>>>>> 64ae0fef

    // TODO consider implementing thread-specific slack on part_weights

    const HypernodeWeight wu = nodeWeight(u);
    if (part_weight[to].add_fetch(wu, std::memory_order_relaxed) <= max_part_weight[to]) {
      gain = km1Gain(u, to);

      part[u] = to;
      part_weight[from].fetch_sub(wu);

      for ( const HyperedgeID& he : incidentEdges(u) ) {
        HypernodeID pin_count_after_to = incrementPinCountInPart(he, to);
        HypernodeID pin_count_after_from = decrementPinCountInPart(he, from);
        delta_func(he, edgeWeight(he), edgeSize(he), pin_count_after_from, pin_count_after_to);
      }
      return true;
    } else {
      part_weight[to].fetch_sub(wu, std::memory_order_relaxed);
      return false;
    }
  }

  // ! Changes the block id of vertex u from block 'from' to block 'to'
  // ! Returns true, if move of vertex u to corresponding block succeeds.
  bool changeNodePart(const HypernodeID u, PartitionID from, PartitionID to,
                      parallel::scalable_vector<PartitionedHypergraph>& hgs,
                      const DeltaFunction& delta_func = NOOP_FUNC) {
    ASSERT(_hg->nodeIsEnabled(u), "Hypernode" << u << "is disabled");
    ASSERT(from != kInvalidPartition && from < _k);
    ASSERT(to != kInvalidPartition && to < _k);
    ASSERT(from != to);

    const HypernodeWeight wu = nodeWeight(u);
    if (part_weight[to].add_fetch(wu, std::memory_order_relaxed) <= max_part_weight[to]) {
      part[u] = to;
      part_weight[from].fetch_sub(wu);

      for ( const HyperedgeID& he : incidentEdges(u) ) {
<<<<<<< HEAD
        auto& hg_of_he = common::hypergraph_of_edge(he, hgs);
        HypernodeID pin_count_after_to = hg_of_he.incrementPinCountInPart(he, to);
        HypernodeID pin_count_after_from = hg_of_he.decrementPinCountInPart(he, from);
        delta_func(he, hg_of_he.edgeWeight(he), hg_of_he.edgeSize(he), pin_count_after_from, pin_count_after_to);
=======
        updatePinCountOfHyperedge(he,
          common::hypergraph_of_edge(he, hypergraphs),
          from, to, delta_func);
>>>>>>> 64ae0fef
      }
      return true;
    } else {
      part_weight[to].fetch_sub(wu, std::memory_order_relaxed);
      return false;
    }
  }

  // ! Helper function to compute delta for cut-metric after changeNodePart
  static HyperedgeWeight cutDelta(const HyperedgeID,
                                  const HyperedgeWeight edge_weight,
                                  const HypernodeID edge_size,
                                  const HypernodeID pin_count_in_from_part_after,
                                  const HypernodeID pin_count_in_to_part_after) {
    // TODO eliminate
    if ( edge_size > 1 ) {
      if (pin_count_in_to_part_after == edge_size) {
        return -edge_weight;
      } else if (pin_count_in_from_part_after == edge_size - 1 &&
                pin_count_in_to_part_after == 1) {
        return edge_weight;
      }
    }
    return 0;
  }

  // ! Helper function to compute delta for km1-metric after changeNodePart
  static HyperedgeWeight km1Delta(const HyperedgeID,
                                  const HyperedgeWeight edge_weight,
                                  const HypernodeID,
                                  const HypernodeID pin_count_in_from_part_after,
                                  const HypernodeID pin_count_in_to_part_after) {
    // TODO eliminate
    return (pin_count_in_to_part_after == 1 ? edge_weight : 0) +
           (pin_count_in_from_part_after == 0 ? -edge_weight : 0);
  }

  // ! Block which vertex u belongs to
  PartitionID partID(const HypernodeID u) const {
    return part[u];
  }

  // ! Initializes the partition of the hypergraph, if block ids are assigned with
  // ! setOnlyNodePart(...). In that case, part info, pin counts in part and border
  // ! vertices have to be computed in a postprocessing step.
  void initializePartition(const TaskGroupID task_group_id) {
    tbb::parallel_invoke([&] {
      // Compute Part Infos
      parallel::scalable_vector<tbb::enumerable_thread_specific<BlockInfo>> local_part_info(_k);
      _hg->doParallelForAllNodes(task_group_id, [&](const HypernodeID hn) {
        const PartitionID block = partID(hn);
        ASSERT(block != kInvalidPartition && block < _k);
        BlockInfo& block_info = local_part_info[block].local();
        ++block_info.size;
        block_info.weight += nodeWeight(hn);
      });

      for ( PartitionID block = 0; block < _k; ++block ) {
        HypernodeID block_size = ID(0);
        HypernodeWeight block_weight = 0;
        for ( const BlockInfo& block_info : local_part_info[block] ) {
          block_size += block_info.size;
          block_weight += block_info.weight;
        }
        _part_info[block].size = block_size;
        _part_info[block].weight = block_weight;
      }
    }, [&] {
      // Compute Pin Count In Parts
      tbb::enumerable_thread_specific<parallel::scalable_vector<HypernodeID>> local_pin_count_in_part(
        parallel::scalable_vector<HypernodeID>(_k, 0));
      _hg->doParallelForAllEdges(task_group_id, [&](const HyperedgeID he) {
        parallel::scalable_vector<HypernodeID>& pin_counts = local_pin_count_in_part.local();
        for ( const HypernodeID& pin : pins(he) ) {
          const PartitionID block = partID(pin);
          ASSERT(block != kInvalidPartition && block < _k);
          ++pin_counts[block];
        }

        for ( PartitionID block = 0; block < _k; ++block ) {
          if ( pin_counts[block] > 0 ) {
            ASSERT(pinCountInPart(he, block) == 0);
            setPinCountInPart(he, block, pin_counts[block]);
            pin_counts[block] = 0;
          }
        }
      });
      // Compute Border Vertices
      initializeNumCutHyperedges(task_group_id);
    });
  }

  // ! Initializes the partition of the hypergraph, if block ids are assigned with
  // ! setOnlyNodePart(...). In that case, part info, pin counts in part and border
  // ! vertices have to be computed in a postprocessing step.
  // ! Note, this function is called from the numa partitioned hypergraph, which maintains
  // ! part infos. Furthermore, border vertices can only be computed if pin count information
  // ! on all partitioned hypergraphs are available. Therefore, we only compute pin count
  // ! in part for each hyperedge here.
  void initializePartition(const TaskGroupID task_group_id,
                           const parallel::scalable_vector<PartitionedHypergraph>& hypergraphs) {
    // Compute Pin Count In Parts
    tbb::enumerable_thread_specific<parallel::scalable_vector<HypernodeID>> local_pin_count_in_part(
      parallel::scalable_vector<HypernodeID>(_k, 0));
    _hg->doParallelForAllEdges(task_group_id, [&](const HyperedgeID he) {
      parallel::scalable_vector<HypernodeID>& pin_counts = local_pin_count_in_part.local();
      for ( const HypernodeID& pin : pins(he) ) {
        const PartitionID block = common::hypergraph_of_vertex(pin, hypergraphs).partID(pin);
        ASSERT(block != kInvalidPartition && block < _k);
        ++pin_counts[block];
      }

      for ( PartitionID block = 0; block < _k; ++block ) {
        if ( pin_counts[block] > 0 ) {
          ASSERT(pinCountInPart(he, block) == 0);
          setPinCountInPart(he, block, pin_counts[block]);
          pin_counts[block] = 0;
        }
      }
    });
  }

  // ! Returns, whether hypernode u is adjacent to a least one cut hyperedge.
  bool isBorderNode(const HypernodeID u) const {
    for ( const HyperedgeID& he : incidentEdges(u) ) {
      if ( connectivity(he) > 1 ) {
        return true;
      }
    }
    return false;
  }

  HypernodeID numIncidentCutHyperedges(const HypernodeID u) const {
    HypernodeID result = 0;
    for (const HyperedgeID he : incidentEdges(u)) {
      result += connectivity(he) > 1 ? 1 : 0;
    }
    return result;
  }

  // ! Number of blocks which pins of hyperedge e belongs to
  PartitionID connectivity(const HyperedgeID e) const {
    ASSERT(_hg->edgeIsEnabled(e), "Hyperedge" << e << "is disabled");
    const HyperedgeID local_id = common::get_local_position_of_edge(e);
    ASSERT(local_id < _hg->initialNumEdges(), "Hyperedge" << e << "does not exist");
    ASSERT(_node == common::get_numa_node_of_edge(e),
           "Hyperedge" << e << "is not part of numa node" << _node);
    return connectivity_sets.connectivity(local_id);
  }

  // ! Returns the number pins of hyperedge e that are part of block id
  HypernodeID pinCountInPart(const HyperedgeID e, const PartitionID id) const {
    ASSERT(_hg->edgeIsEnabled(e), "Hyperedge" << e << "is disabled");
    ASSERT(id != kInvalidPartition && id < _k);
    const HyperedgeID local_id = common::get_local_position_of_edge(e);
    ASSERT(local_id < _hg->initialNumEdges(), "Hyperedge" << e << "does not exist");
    ASSERT(_node == common::get_numa_node_of_edge(e),
           "Hyperedge" << e << "is not part of numa node" << _node);
    return pins_in_part[local_id * _k + id];
  }

  // ! Weight of a block
  HypernodeWeight partWeight(const PartitionID id) const {
    ASSERT(id != kInvalidPartition && id < _k);
    return part_weight[id];
  }

  HyperedgeWeight km1Gain(HypernodeID u, PartitionID p) const {
    return _affinity[u * _k + partID(u)].w1pins.load(std::memory_order_relaxed)
           - _affinity[u * _k + p].w0pins.load(std::memory_order_relaxed);
  }

  HyperedgeWeight co_affinity(HypernodeID u, PartitionID p) const {
    return _affinity[u * _k + p].w1pins.load(std::memory_order_relaxed);
  }

  HyperedgeWeight affinity(HypernodeID u, PartitionID p) const {
    return _affinity[u * _k + p].w0pins.load(std::memory_order_relaxed);
  }

  std::pair<PartitionID, HyperedgeWeight> bestDestinationBlock(HypernodeID u) const {
    HyperedgeWeight best_affinity = std::numeric_limits<HyperedgeWeight>::max();
    PartitionID best_index = 0;
    for (PartitionID p = u * _k; p < (u + 1) * _k; ++p) {
      const HyperedgeWeight aff = _affinity[p].w0pins.load(std::memory_order_relaxed);
      if (aff < best_affinity) {
        best_affinity = aff;
        best_index = p;
      }
    }
    return std::make_pair(best_index - u * _k, best_affinity);
  };

  // ! Reset partition (not thread-safe)
  void resetPartition() {
    part.assign(part.size(), kInvalidPartition);
    for (auto& x : pins_in_part) x.store(0, std::memory_order_relaxed);
    for (auto& x : part_weight) x.store(0, std::memory_order_relaxed);
    connectivity_sets.reset();
  }

  auto& getPinCountInPartVector() {
    return pins_in_part;
  }

  void freeInternalData() {
    if ( _k > 0 ) {
      tbb::parallel_invoke([&] {
        parallel::parallel_free(_vertex_part_info,
          _pins_in_part, _pin_count_update_ownership);
      }, [&] {
        _connectivity_sets.freeInternalData();
      });
    }
    _k = 0;
  }

  // ####################### Memory Consumption #######################

  void memoryConsumption(utils::MemoryTreeNode* parent) const {
    ASSERT(parent);

    utils::MemoryTreeNode* hypergraph_node = parent->addChild("Hypergraph");
    _hg->memoryConsumption(hypergraph_node);

    utils::MemoryTreeNode* connectivity_set_node = parent->addChild("Connectivity Sets");
    connectivity_sets.memoryConsumption(connectivity_set_node);

    // TODO finish this function when everything else is done

<<<<<<< HEAD
    parent->addChild("Part Info", sizeof(HypernodeWeight) * _k);
    //parent->addChild("Vertex Part Info", sizeof(VertexPartInfo) * _hg->initialNumNodes());
=======
    parent->addChild("Part Info", sizeof(BlockInfo) * _k);
    parent->addChild("Vertex Part Info", sizeof(VertexPartInfo) * _hg->initialNumNodes());
>>>>>>> 64ae0fef
    parent->addChild("Pin Count In Part", sizeof(PinCountAtomic) * _k * _hg->initialNumEdges());
    parent->addChild("HE Ownership", sizeof(AtomicFlag) * _hg->initialNumNodes());
  }


  // TODO move this function somewhere else.
  // ####################### Extract Block #######################

  // ! Extracts a block of a partition as separate hypergraph.
  // ! It also returns a vertex-mapping from the original hypergraph to the sub-hypergraph.
  // ! If cut_net_splitting is activated, hyperedges that span more than one block (cut nets) are split, which is used for the connectivity metric.
  // ! Otherwise cut nets are discarded (cut metric).
  std::pair<Hypergraph, parallel::scalable_vector<HypernodeID> > extract(const TaskGroupID& task_group_id, PartitionID block, bool cut_net_splitting) {
    ASSERT(block != kInvalidPartition && block < _k);

    // Compactify vertex ids
    parallel::scalable_vector<HypernodeID> hn_mapping(_hg->initialNumNodes(), kInvalidHypernode);
    parallel::scalable_vector<HyperedgeID> he_mapping(_hg->initialNumEdges(), kInvalidHyperedge);
    HypernodeID num_hypernodes = 0;
    HypernodeID num_hyperedges = 0;
    tbb::parallel_invoke([&] {
      for ( const HypernodeID& hn : nodes() ) {
        if ( partID(hn) == block ) {
          hn_mapping[originalNodeID(hn)] = num_hypernodes++;
        }
      }
    }, [&] {
      for ( const HyperedgeID& he : edges() ) {
        if ( pinCountInPart(he, block) > 1 &&
             (cut_net_splitting || connectivity(he) == 1) ) {
          he_mapping[originalEdgeID(he)] = num_hyperedges++;
        }
      }
    });

    // Extract plain hypergraph data for corresponding block
    using HyperedgeVector = parallel::scalable_vector<parallel::scalable_vector<HypernodeID>>;
    HyperedgeVector edge_vector;
    parallel::scalable_vector<HyperedgeWeight> hyperedge_weight;
    parallel::scalable_vector<HypernodeWeight> hypernode_weight;
    tbb::parallel_invoke([&] {
      edge_vector.resize(num_hyperedges);
      hyperedge_weight.resize(num_hyperedges);
      doParallelForAllEdges(task_group_id, [&](const HyperedgeID he) {
        if ( pinCountInPart(he, block) > 1 &&
             (cut_net_splitting || connectivity(he) == 1) ) {
          const HyperedgeID original_id = originalEdgeID(he);
          hyperedge_weight[he_mapping[original_id]] = edgeWeight(he);
          for ( const HypernodeID& pin : pins(he) ) {
            if ( partID(pin) == block ) {
              edge_vector[he_mapping[original_id]].push_back(hn_mapping[originalNodeID(pin)]);
            }
          }
        }
      });
    }, [&] {
      hypernode_weight.resize(num_hypernodes);
      doParallelForAllNodes(task_group_id, [&](const HypernodeID hn) {
        if ( partID(hn) == block ) {
          hypernode_weight[hn_mapping[originalNodeID(hn)]] = nodeWeight(hn);
        }
      });
    });

    // Construct hypergraph
    Hypergraph extracted_hypergraph = HypergraphFactory::construct(
      task_group_id, num_hypernodes, num_hyperedges,
      edge_vector, hyperedge_weight.data(), hypernode_weight.data());

    // Set community ids
    doParallelForAllNodes(task_group_id, [&](const HypernodeID& hn) {
      if ( partID(hn) == block ) {
        const HypernodeID extracted_hn =
          extracted_hypergraph.globalNodeID(hn_mapping[originalNodeID(hn)]);
        extracted_hypergraph.setCommunityID(extracted_hn, _hg->communityID(hn));
      }
    });
    extracted_hypergraph.initializeCommunities(task_group_id);
    if ( _hg->hasCommunityNodeMapping() ) {
      extracted_hypergraph.setCommunityNodeMapping(_hg->communityNodeMapping());
    }

    return std::make_pair(std::move(extracted_hypergraph), std::move(hn_mapping));
  }

 private:
  template <typename HyperGraph,
            typename HyperGraphFactory>
  friend class NumaPartitionedHypergraph;

<<<<<<< HEAD
  HypernodeID decrementPinCountInPart(const HyperedgeID e, const PartitionID p) {
=======
  // ! Accessor for partition information of a vertex
  KAHYPAR_ATTRIBUTE_ALWAYS_INLINE const VertexPartInfo& vertexPartInfo(const HypernodeID u) const {
    ASSERT(_hg->nodeIsEnabled(u), "Hypernode" << u << "is disabled");
    HypernodeID local_id = common::get_local_position_of_vertex(u);
    ASSERT(common::get_numa_node_of_vertex(u) == _node,
           "Hypernode" << u << "is not part of numa node" << _node);
    ASSERT(local_id < _hg->initialNumNodes(), "Hypernode" << u << "does not exist");
    return _vertex_part_info[local_id];
  }

  // ! To avoid code duplication we implement non-const version in terms of const version
  KAHYPAR_ATTRIBUTE_ALWAYS_INLINE VertexPartInfo& vertexPartInfo(const HypernodeID u) {
    return const_cast<VertexPartInfo&>(static_cast<const PartitionedHypergraph&>(*this).vertexPartInfo(u));
  }

  // ####################### Partition Information #######################

  // ! Updates pin count in part if border vertices should be tracked.
  // ! The update process of the border vertices rely that
  // ! pin_count_in_from_part_after and pin_count_in_to_part_after are not reflecting
  // ! some intermediate state of the pin counts when several vertices move in parallel.
  // ! Therefore, the current thread, which tries to modify the pin counts of the hyperedge,
  // ! try to acquire the ownership of the hyperedge and on success, pin counts are updated.
  KAHYPAR_ATTRIBUTE_ALWAYS_INLINE bool updatePinCountOfHyperedge(const HyperedgeID& he,
                                                                 PartitionedHypergraph& hypergraph_of_he,
                                                                 const PartitionID from,
                                                                 const PartitionID to,
                                                                 HypernodeID& pin_count_in_from_part_after,
                                                                 HypernodeID& pin_count_in_to_part_after,
                                                                 const DeltaFunction& delta_func) {
    pin_count_in_from_part_after = kInvalidHypernode;
    pin_count_in_to_part_after = kInvalidHypernode;
    // In order to safely update the number of incident cut hyperedges and to compute
    // the delta of a move we need a stable snapshot of the pin count in from and to
    // part before and after the move. If we not do so, it can happen that due to concurrent
    // updates the pin count represents some intermediate state and the conditions
    // below are not triggered which leaves the data structure in an inconsistent
    // state. However, this should happen very rarely.
    bool expected = 0;
    bool desired = 1;
    const HyperedgeID local_id = common::get_local_position_of_edge(he);
    ASSERT(local_id < hypergraph_of_he._pin_count_update_ownership.size());
    if ( hypergraph_of_he._pin_count_update_ownership[local_id].compare_and_exchange_strong(expected, desired) ) {
      // In that case, the current thread acquires the ownership of the hyperedge and can
      // safely update the pin counts in from and to part.
      pin_count_in_from_part_after = hypergraph_of_he.decrementPinCountInPart(he, from);
      pin_count_in_to_part_after = hypergraph_of_he.incrementPinCountInPart(he, to);
      delta_func(he, hypergraph_of_he.edgeWeight(he), hypergraph_of_he.edgeSize(he),
        pin_count_in_from_part_after, pin_count_in_to_part_after);
      hypergraph_of_he._pin_count_update_ownership[local_id] = false;
      return true;
    }

    return false;
  }

  // ! Updates pin count in part if no border vertices should be tracked.
  // ! Note, in case delta_func is km1 or cut delta it can produce wrong deltas, because
  // ! pin_count_in_from_part_after and pin_count_in_to_part_after can reflect some
  // ! intermediate state of the pin counts when several vertices move in parallel.
  // ! To rely on the delta one should use the first update function.
  KAHYPAR_ATTRIBUTE_ALWAYS_INLINE void updatePinCountOfHyperedge(const HyperedgeID& he,
                                                                 PartitionedHypergraph& hypergraph_of_he,
                                                                 const PartitionID from,
                                                                 const PartitionID to,
                                                                 const DeltaFunction& delta_func) {
    // If updated concurrently the pin counts in from and to part can represent some intermediate state
    // and it can happen that the delta_func, which rely on the state of the pin count, compute
    // wrong results
    HypernodeID pin_count_in_from_part_after = hypergraph_of_he.decrementPinCountInPart(he, from);
    HypernodeID pin_count_in_to_part_after = hypergraph_of_he.incrementPinCountInPart(he, to);

    // Note, this function can compute wrong results, see comment in
    // updatePinCountOfHyperedge(...)
    delta_func(he, hypergraph_of_he.edgeWeight(he), hypergraph_of_he.edgeSize(he),
      pin_count_in_from_part_after, pin_count_in_to_part_after);
  }

  // ! If hyperedge he becomes cut or internal, the number of incident cut
  // ! hyperedges of all its pins is incremented resp. decremented.
  KAHYPAR_ATTRIBUTE_ALWAYS_INLINE void updateNumIncidentCutHyperedges(const HyperedgeID he,
                                                                      const HypernodeID pin_count_in_from_part_after,
                                                                      const HypernodeID pin_count_in_to_part_after) {
    bool no_pins_left_in_source_part = pin_count_in_from_part_after == 0;
    bool only_one_pin_in_to_part = pin_count_in_to_part_after == 1;

    const HypernodeID edge_size = edgeSize(he);
    if (no_pins_left_in_source_part && !only_one_pin_in_to_part &&
        pin_count_in_to_part_after == edge_size) {
      // In that case, hyperedge he becomes an internal hyperedge
      for (const HypernodeID& pin : pins(he)) {
        decrementIncidentNumCutHyperedges(pin);
      }
    } else if (!no_pins_left_in_source_part && only_one_pin_in_to_part &&
              pin_count_in_from_part_after == edge_size - 1) {
      // In that case, hyperedge he becomes an cut hyperede
      for (const HypernodeID& pin : pins(he)) {
        incrementIncidentNumCutHyperedges(pin);
      }
    }
  }

  // ! If hyperedge he becomes cut or internal, the number of incident cut
  // ! hyperedges of all its pins is incremented resp. decremented.
  KAHYPAR_ATTRIBUTE_ALWAYS_INLINE void updateNumIncidentCutHyperedges(const HyperedgeID he,
                                                                      PartitionedHypergraph& hypergraph_of_he,
                                                                      parallel::scalable_vector<PartitionedHypergraph>& hypergraphs,
                                                                      const HypernodeID pin_count_in_from_part_after,
                                                                      const HypernodeID pin_count_in_to_part_after) {
    bool no_pins_left_in_source_part = pin_count_in_from_part_after == 0;
    bool only_one_pin_in_to_part = pin_count_in_to_part_after == 1;

    HypernodeID edge_size = hypergraph_of_he.edgeSize(he);
    if (no_pins_left_in_source_part && !only_one_pin_in_to_part &&
        pin_count_in_to_part_after == edge_size) {
      // In that case, hyperedge he becomes an internal hyperedge
      for (const HypernodeID& pin : hypergraph_of_he.pins(he)) {
        common::hypergraph_of_vertex(pin, hypergraphs).decrementIncidentNumCutHyperedges(pin);
      }
    } else if (!no_pins_left_in_source_part && only_one_pin_in_to_part &&
               pin_count_in_from_part_after == edge_size - 1) {
      // In that case, hyperedge he becomes an cut hyperede
      for (const HypernodeID& pin : hypergraph_of_he.pins(he)) {
        common::hypergraph_of_vertex(pin, hypergraphs).incrementIncidentNumCutHyperedges(pin);
      }
    }
  }

  // ! Decrements the number of incident cut hyperedges of hypernode u
  KAHYPAR_ATTRIBUTE_ALWAYS_INLINE void decrementIncidentNumCutHyperedges(const HypernodeID u) {
    --vertexPartInfo(u).num_incident_cut_hes;
  }

  // ! Increments the number of incident cut hyperedges of hypernode u
  KAHYPAR_ATTRIBUTE_ALWAYS_INLINE void incrementIncidentNumCutHyperedges(const HypernodeID u) {
    ++vertexPartInfo(u).num_incident_cut_hes;
  }

  KAHYPAR_ATTRIBUTE_ALWAYS_INLINE void setPinCountInPart(const HyperedgeID e,
                                                         const PartitionID id,
                                                         const HypernodeID pin_count) {
    ASSERT(_hg->edgeIsEnabled(e), "Hyperedge" << e << "is disabled");
    ASSERT(id != kInvalidPartition && id < _k);
    const HyperedgeID local_id = common::get_local_position_of_edge(e);
    ASSERT(local_id < _hg->initialNumEdges(), "Hyperedge" << e << "does not exist");
    ASSERT(_node == common::get_numa_node_of_edge(e),
           "Hyperedge" << e << "is not part of numa node" << _node);
    const HypernodeID pin_count_before = _pins_in_part[local_id * _k + id];
    _pins_in_part[local_id * _k + id] = pin_count;
    if ( pin_count_before == 0 && pin_count > 0 ) {
      // Connectivity of hyperedge decreased
      _connectivity_sets.add(local_id, id);
    } else if ( pin_count_before > 0 && pin_count == 0 ) {
      _connectivity_sets.remove(local_id, id);
    }
  }

  KAHYPAR_ATTRIBUTE_ALWAYS_INLINE HypernodeID decrementPinCountInPart(const HyperedgeID e,
                                                                      const PartitionID id) {
>>>>>>> 64ae0fef
    ASSERT(_hg->edgeIsEnabled(e), "Hyperedge" << e << "is disabled");
    ASSERT(p != kInvalidPartition && p < _k);
    const HyperedgeID local_hyperedge_id = common::get_local_position_of_edge(e);
    ASSERT(local_hyperedge_id < _hg->initialNumEdges(), "Hyperedge" << e << "does not exist");
    ASSERT(_node == common::get_numa_node_of_edge(e),
           "Hyperedge" << e << "is not part of numa node" << _node);
    const HypernodeID pin_count_after = --pins_in_part[local_hyperedge_id * _k + p];

    if ( pin_count_after == 0 ) {
      // Connectivity of hyperedge decreased
      connectivity_sets.remove(local_hyperedge_id, p);
      for (HypernodeID u : pins(e)) {
        _affinity[u * _k + p].w0pins.fetch_sub(edgeWeight(e), std::memory_order_relaxed);
        _affinity[u * _k + p].w1pins.fetch_sub(edgeWeight(e), std::memory_order_relaxed);
      }
    } else if ( pin_count_after == 1 ) {
      for (HypernodeID u : pins(e)) {
        _affinity[u * _k + p].w1pins.fetch_add(edgeWeight(e), std::memory_order_relaxed);
      }
    }
    return pin_count_after;
  }

  HypernodeID incrementPinCountInPartWithoutGainUpdate(const HyperedgeID e, const PartitionID p) {
    ASSERT(_hg->edgeIsEnabled(e), "Hyperedge" << e << "is disabled");
    ASSERT(p != kInvalidPartition && p < _k);
    const HyperedgeID local_hyperedge_id = common::get_local_position_of_edge(e);
    ASSERT(local_hyperedge_id < _hg->initialNumEdges(), "Hyperedge" << e << "does not exist");
    ASSERT(_node == common::get_numa_node_of_edge(e), "Hyperedge" << e << "is not part of numa node" << _node);
    ASSERT(local_hyperedge_id * _k + p < pins_in_part.size());
    const HypernodeID pin_count_after = ++pins_in_part[local_hyperedge_id * _k + p];
    if ( pin_count_after == 1 ) {
      connectivity_sets.add(local_hyperedge_id, p);
    }
    return pin_count_after;
  }

<<<<<<< HEAD
  HypernodeID incrementPinCountInPart(const HyperedgeID e, const PartitionID p) {
    const HypernodeID result = incrementPinCountInPartWithoutGainUpdate(e, p);
    if (result == 1) {
      for (HypernodeID u : pins(e)) {
        assert(u * _k + p < _affinity.size());
        _affinity[u * _k + p].w0pins.fetch_sub(edgeWeight(e), std::memory_order_relaxed);
        _affinity[u * _k + p].w1pins.fetch_add(edgeWeight(e), std::memory_order_relaxed);
      }
    }
    return result;
  }


=======
>>>>>>> 64ae0fef
  // ! Number of blocks
  PartitionID _k;

  // ! NUMA node of this partitioned hypergraph
  int _node;

  // ! Hypergraph object around which this partitioned hypergraph is wrapped
  Hypergraph* _hg;

  // ! Weight and size information for all blocks.
<<<<<<< HEAD
  vec< CAtomic<HypernodeWeight> > part_weight;

  vec< HypernodeWeight > max_part_weight;

  // ! Current block IDs of the vertices
  vec< PartitionID > part;

  // ! For each hyperedge and each block, _pins_in_part stores the number of pins in that block
  vec< PinCountAtomic > pins_in_part;

  // TODO we probably don't need connectivity sets any more, except in the IP hypergraphs which don't need parallelism support
  // ! For each hyperedge, _connectivity_sets stores the set of blocks that the hyperedge spans
  ConnectivitySets connectivity_sets;


  struct AffinityInformation {
    std::atomic<HyperedgeWeight> w0pins, w1pins;
    AffinityInformation() : w0pins(0), w1pins(0) { }
  };
  // ! For each (vertex u, part i), the sum of edge weights for edges incident to u with zero/one pins in part i
  vec< AffinityInformation > _affinity;



=======
  parallel::scalable_vector<BlockInfo> _part_info;
  // ! Contains for each vertex the block and the number of
  // ! incident cut hyperedges
  parallel::scalable_vector<VertexPartInfo> _vertex_part_info;
  // ! For each hyperedge and each block, _pins_in_part stores the
  // ! number of pins in that block
  parallel::scalable_vector<PinCountAtomic> _pins_in_part;
  // ! For each hyperedge, _connectivity_sets stores the connectivity and the set of block ids
  // ! which the pins of the hyperedge belongs to
  ConnectivitySets _connectivity_sets;
  // ! In order to update the pin count of a hyperedge thread-safe, a thread must acquire
  // ! the ownership of a hyperedge via a CAS operation.
  parallel::scalable_vector<AtomicFlag> _pin_count_update_ownership;
  // ! It can happen that some pin count updates are failing during changeNodePart(...)
  // ! due to concurrent updates. Each thread gathers its hyperedges which failed and
  // ! try them again at the end.
  ThreadLocalVector<HyperedgeID> _failed_pin_count_updates;
>>>>>>> 64ae0fef
};

} // namespace ds
} // namespace mt_kahypar<|MERGE_RESOLUTION|>--- conflicted
+++ resolved
@@ -30,10 +30,9 @@
 
 #include "mt-kahypar/datastructures/hypergraph_common.h"
 #include "mt-kahypar/datastructures/connectivity_set.h"
-#include "mt-kahypar/datastructures/partition_info.h"
 #include "mt-kahypar/parallel/atomic_wrapper.h"
+#include "mt-kahypar/utils/range.h"
 #include "mt-kahypar/parallel/stl/scalable_vector.h"
-#include "mt-kahypar/utils/range.h"
 
 namespace mt_kahypar {
 namespace ds {
@@ -46,217 +45,512 @@
 template <typename Hypergraph = Mandatory,
           typename HypergraphFactory = Mandatory>
 class PartitionedHypergraph {
-
+private:
+  template <typename HyperGraph,
+          typename HyperGraphFactory>
+  friend class NumaPartitionedHypergraph;
   static_assert(!Hypergraph::is_partitioned,  "Only unpartitioned hypergraphs are allowed");
   static_assert(!Hypergraph::is_numa_aware,  "Only non-numa-aware hypergraphs are allowed");
 
-  // ! Iterator to iterate over the hypernodes
   using HypernodeIterator = typename Hypergraph::HypernodeIterator;
-  // ! Iterator to iterate over the hyperedges
   using HyperedgeIterator = typename Hypergraph::HyperedgeIterator;
-  // ! Iterator to iterate over the pins of a hyperedge
   using IncidenceIterator = typename Hypergraph::IncidenceIterator;
-  // ! Iterator to iterate over the incident nets of a hypernode
   using IncidentNetsIterator = typename Hypergraph::IncidentNetsIterator;
-  // ! Iterator to iterate over the set of communities contained in a hyperedge
   using CommunityIterator = typename Hypergraph::CommunityIterator;
 
-  // ! Generic function that will be called if a hypernode v moves from a block from to a block to for
-  // ! each incident net of the moved vertex v.
-  // ! It will be called with the following arguments
-  // !  1.) Hyperedge Weight
-  // !  2.) Hyperedge Size
-  // !  3.) Pin count in block from after move
-  // !  4.) Pin count in block to after move
-  // ! This function can be used to compute e.g. the delta in cut or km1 metric after a move
+  // ! Function that will be called for each incident hyperedge of a moved vertex with the following arguments
+  // !  1) hyperedge ID, 2) weight, 3) size, 4) pin count in from-block after move, 5) pin count in to-block after move
+  // ! Can be implemented to obtain correct km1 or cut improvements of the move
   using DeltaFunction = std::function<void (const HyperedgeID, const HyperedgeWeight, const HypernodeID, const HypernodeID, const HypernodeID)>;
   #define NOOP_FUNC [] (const HyperedgeID, const HyperedgeWeight, const HypernodeID, const HypernodeID, const HypernodeID) { }
 
-<<<<<<< HEAD
-=======
-  /*!
-   * For each block \f$V_i\f$ of the \f$k\f$-way partition \f$\mathrm{\Pi} = \{V_1, \dots, V_k\}\f$,
-   * a PartInfo object stores the number of hypernodes currently assigned to block \f$V_i\f$
-   * as well as the sum of their weights.
-   */
-  using BlockInfo = typename PartitionInfo::BlockInfo;
-
-  class VertexPartInfo {
-    public:
-      explicit VertexPartInfo() :
-        part_id(kInvalidPartition),
-        num_incident_cut_hes(0UL) { }
-
-    parallel::IntegralAtomicWrapper<PartitionID> part_id;
-    parallel::IntegralAtomicWrapper<HypernodeID> num_incident_cut_hes;
-  };
-
->>>>>>> 64ae0fef
-  using PinCountAtomic = parallel::IntegralAtomicWrapper<HypernodeID>;
-  using AtomicFlag = parallel::IntegralAtomicWrapper<bool>;
-  template<typename T>
-  using ThreadLocalVector = tbb::enumerable_thread_specific<parallel::scalable_vector<T>>;
+  using PinCountAtomic = CAtomic<HypernodeID>;
 
  public:
   static constexpr bool is_static_hypergraph = Hypergraph::is_static_hypergraph;
   static constexpr bool is_numa_aware = false;
   static constexpr bool is_partitioned = true;
 
-  explicit PartitionedHypergraph() :
-    _k(0),
-    _node(0),
-    _hg(nullptr),
-<<<<<<< HEAD
-    connectivity_sets(0, 0) { }
-=======
-    _is_init_num_cut_hyperedges(false),
-    _part_info(),
-    _vertex_part_info(),
-    _pins_in_part(),
-    _connectivity_sets(0, 0),
-    _pin_count_update_ownership(),
-    _failed_pin_count_updates() { }
->>>>>>> 64ae0fef
-
-  explicit PartitionedHypergraph(const PartitionID k,
-                                 Hypergraph& hypergraph,
-                                 const std::vector<HypernodeWeight>& max_part_weight) :
+  explicit PartitionedHypergraph() : connectivity_sets(0, 0) { }
+
+  explicit PartitionedHypergraph(const PartitionID k, Hypergraph& hypergraph) :
     _k(k),
     _node(hypergraph.numaNode()),
     _hg(&hypergraph),
-<<<<<<< HEAD
-    part_weight(k),
-    max_part_weight(k, std::numeric_limits<HypernodeWeight>::max()),
+    part_weight(static_cast<size_t>(k), CAtomic<HypernodeWeight>(0)),
     part(hypergraph.initialNumNodes(), kInvalidPartition),
     pins_in_part(hypergraph.initialNumEdges() * k, PinCountAtomic(0)),
     connectivity_sets(hypergraph.initialNumEdges(), k),
-    _affinity(hypergraph.initialNumNodes() * k)
+    move_from_benefit(hypergraph.initialNumNodes() * k, CAtomic<HyperedgeWeight>(0)),
+    move_to_penalty(hypergraph.initialNumNodes() * k, CAtomic<HyperedgeWeight>(0))
   {
 
-    for (AffinityInformation& x : _affinity) {
-      x.w0pins.store(0, std::memory_order_relaxed);
-      x.w1pins.store(0, std::memory_order_relaxed);
-    }
-
-    for (auto& x : part_weight)
-      x.store(0);
-
-    for (size_t i = 0; i < max_part_weight.size(); ++i)
-      this->max_part_weight[i] = max_part_weight[i];
-
-  }
-=======
-    _is_init_num_cut_hyperedges(false),
-    _part_info(k),
-    _vertex_part_info(hypergraph.initialNumNodes()),
-    _pins_in_part(hypergraph.initialNumEdges() * k, PinCountAtomic(0)),
-    _connectivity_sets(hypergraph.initialNumEdges(), k),
-    _pin_count_update_ownership(hypergraph.initialNumEdges(), AtomicFlag(false)),
-    _failed_pin_count_updates() { }
->>>>>>> 64ae0fef
-
-  explicit PartitionedHypergraph(const PartitionID k,
-                                 const TaskGroupID,
-                                 Hypergraph& hypergraph,
-                                 const std::vector<HypernodeWeight>& max_part_weight) :
-    _k(k),
-    _node(hypergraph.numaNode()),
-    _hg(&hypergraph),
-<<<<<<< HEAD
-    part_weight(k),
-    max_part_weight(k, std::numeric_limits<HypernodeWeight>::max()),
-    pins_in_part(),
-    connectivity_sets(0, 0),
-    _affinity(hypergraph.initialNumNodes() * k)
-  {
-=======
-    _is_init_num_cut_hyperedges(false),
-    _part_info(k),
-    _vertex_part_info(),
-    _pins_in_part(),
-    _connectivity_sets(0, 0),
-    _pin_count_update_ownership(),
-    _failed_pin_count_updates() {
->>>>>>> 64ae0fef
-    tbb::parallel_invoke([&] {
-      part.resize(hypergraph.initialNumNodes(), kInvalidPartition);
-    }, [&] {
-      pins_in_part.assign(hypergraph.initialNumEdges() * k, PinCountAtomic(0));
-    }, [&] {
-<<<<<<< HEAD
-      connectivity_sets = ConnectivitySets(hypergraph.initialNumEdges(), k);
-=======
-      _connectivity_sets = ConnectivitySets(hypergraph.initialNumEdges(), k);
-    }, [&] {
-      _pin_count_update_ownership.assign(hypergraph.initialNumEdges(), AtomicFlag(false));
->>>>>>> 64ae0fef
-    });
-
-    for (AffinityInformation& x : _affinity) {
-      x.w0pins.store(0, std::memory_order_relaxed);
-      x.w1pins.store(0, std::memory_order_relaxed);
-    }
-
-    for (auto& x : part_weight)
-      x.store(0);
-
-    for (size_t i = 0; i < max_part_weight.size(); ++i)
-      this->max_part_weight[i] = max_part_weight[i];
-  }
+  }
+
+  // TODO bring back the parallel memory allocation once the redesign is finalized
+  explicit PartitionedHypergraph(const PartitionID k, const TaskGroupID, Hypergraph& hypergraph) : PartitionedHypergraph(k, hypergraph) { }
 
   PartitionedHypergraph(const PartitionedHypergraph&) = delete;
   PartitionedHypergraph & operator= (const PartitionedHypergraph &) = delete;
 
-  PartitionedHypergraph(PartitionedHypergraph&& other) :
-    _k(other._k),
-    _node(other._node),
-    _hg(other._hg),
-<<<<<<< HEAD
-    part_weight(std::move(other.part_weight)),
-    max_part_weight(std::move(other.max_part_weight)),
-    part(std::move(other.part)),
-    pins_in_part(std::move(other.pins_in_part)),
-    connectivity_sets(std::move(other.connectivity_sets)),
-    _affinity(std::move(other._affinity))
-  { }
-=======
-    _is_init_num_cut_hyperedges(other._is_init_num_cut_hyperedges),
-    _part_info(std::move(other._part_info)),
-    _vertex_part_info(std::move(other._vertex_part_info)),
-    _pins_in_part(std::move(other._pins_in_part)),
-    _connectivity_sets(std::move(other._connectivity_sets)),
-    _pin_count_update_ownership(std::move(other._pin_count_update_ownership)),
-    _failed_pin_count_updates(std::move(other._failed_pin_count_updates)) { }
->>>>>>> 64ae0fef
-
-  PartitionedHypergraph & operator= (PartitionedHypergraph&& other) {
+  // TODO try whether the default generated move constructor and move assignment operator already work
+  // they should but hey, who knows
+  PartitionedHypergraph(PartitionedHypergraph&& other) = default;
+  /*
+  {
+    *this = std::move(other);
+  }
+  */
+
+  PartitionedHypergraph & operator= (PartitionedHypergraph&& other) = default;
+  /*
+  {
     _k = other._k;
     _node = other._node;
     _hg = other._hg;
-<<<<<<< HEAD
     part_weight = std::move(other.part_weight),
     max_part_weight = std::move(other.max_part_weight);
     part = std::move(other.part),
     pins_in_part = std::move(other.pins_in_part);
     connectivity_sets = std::move(other.connectivity_sets);
-    _affinity = std::move(other._affinity);
-=======
-    _is_init_num_cut_hyperedges = other._is_init_num_cut_hyperedges;
-    _part_info = std::move(other._part_info);
-    _vertex_part_info = std::move(other._vertex_part_info);
-    _pins_in_part = std::move(other._pins_in_part);
-    _connectivity_sets = std::move(other._connectivity_sets);
-    _pin_count_update_ownership = std::move(other._pin_count_update_ownership);
-    _failed_pin_count_updates = std::move(other._failed_pin_count_updates);
->>>>>>> 64ae0fef
     return *this;
   }
-
+  */
   ~PartitionedHypergraph() {
     freeInternalData();
   }
 
-  // ####################### General Hypergraph Stats #######################
+  bool setOnlyNodePart(const HypernodeID u, PartitionID p) {
+    partAssertions(p);
+    ASSERT(part[u] == kInvalidPartition);
+    part[u] = p;
+    return true;
+  }
+
+  bool setNodePart(const HypernodeID u, PartitionID p) {
+    if (setOnlyNodePart(u, p)) {
+      part_weight[p].fetch_add(nodeWeight(u), std::memory_order_relaxed);
+      for (HyperedgeID he : incidentEdges(u)) {
+        incrementPinCountInPartWithoutGainUpdate(he, p);
+      }
+      return true;
+    }
+    return false;
+  }
+
+  bool setNodePart(const HypernodeID u, PartitionID p, parallel::scalable_vector<PartitionedHypergraph>& hypergraphs) {
+    if (setOnlyNodePart(u, p)) {
+      part_weight[p].fetch_add(nodeWeight(u), std::memory_order_relaxed);
+      for (HyperedgeID he : incidentEdges(u)) {
+        common::hypergraph_of_edge(he, hypergraphs).incrementPinCountInPartWithoutGainUpdate(he, p);
+      }
+      return true;
+    }
+    return false;
+  }
+
+  // This function type does not update part weights but instead updates a slack
+  // If this is used, part weights have to be recomputed at the end of partition initialization
+  // This function serves only as the counterpart to the more useful changeNodePartWithBalanceCheck function
+  // The use of thread-local slack variables is supposed to alleviate contention on the part_weight vector
+  bool setOnlyNodePartWithBalanceCheck(const HypernodeID u, PartitionID p, CAtomic<HypernodeWeight>& budget_p) {
+    const HypernodeWeight wu = nodeWeight(u);
+    if (budget_p.sub_fetch(wu, std::memory_order_relaxed) >= 0) {
+      part[u] = p;
+      return true;
+    } else {
+      budget_p.fetch_add(wu, std::memory_order_relaxed);
+      return false;
+    }
+  }
+
+  void changeOnlyNodePart(const HypernodeID u, PartitionID from, PartitionID to) {
+    nodeGainAssertions(u, from);
+    nodeGainAssertions(u, to);
+    ASSERT(from != to);
+
+    const HypernodeWeight wu = nodeWeight(u);
+    part_weight[to].fetch_add(wu, std::memory_order_relaxed);
+    part_weight[from].fetch_sub(wu, std::memory_order_relaxed);
+    part[u] = to;
+  }
+
+  // ! Changes the block id of vertex u from block 'from' to block 'to'
+  // ! Returns true, if move of vertex u to corresponding block succeeds.
+  bool changeNodePart(const HypernodeID u, PartitionID from, PartitionID to,
+                      const DeltaFunction& delta_func = NOOP_FUNC) {
+    changeOnlyNodePart(u, from,  to);
+    for ( const HyperedgeID& he : incidentEdges(u) ) {
+      HypernodeID pin_count_after_to = incrementPinCountInPartWithoutGainUpdate(he, to);
+      HypernodeID pin_count_after_from = decrementPinCountInPartWithoutGainUpdate(he, from);
+      delta_func(he, edgeWeight(he), edgeSize(he), pin_count_after_from, pin_count_after_to);
+    }
+    return true;
+  }
+
+  bool changeNodePart(const HypernodeID u, PartitionID from, PartitionID to,
+                      parallel::scalable_vector<PartitionedHypergraph>& hgs,
+                      const DeltaFunction& delta_func = NOOP_FUNC) {
+   changeOnlyNodePart(u, from, to);
+   for ( const HyperedgeID& he : incidentEdges(u) ) {
+      auto& hg_of_he = common::hypergraph_of_edge(he, hgs);
+      HypernodeID pin_count_after_to = hg_of_he.incrementPinCountInPartWithoutGainUpdate(he, to);
+      HypernodeID pin_count_after_from = hg_of_he.decrementPinCountInPartWithoutGainUpdate(he, from);
+      delta_func(he, hg_of_he.edgeWeight(he), hg_of_he.edgeSize(he), pin_count_after_from, pin_count_after_to);
+    }
+    return true;
+  }
+
+  // Additionally rejects the requested move if it violates balance
+  // must recompute part_weights once finished moving nodes
+  bool changeNodePartWithBalanceCheckAndGainUpdates(const HypernodeID u,
+                                                    PartitionID from,
+                                                    CAtomic<HypernodeWeight>& budget_from,
+                                                    PartitionID to,
+                                                    CAtomic<HypernodeWeight>& budget_to) {
+    const bool success = setOnlyNodePartWithBalanceCheck(u, to, budget_to);
+    if (success) {
+      budget_from.fetch_add(nodeWeight(u), std::memory_order_relaxed);
+      for (HyperedgeID he : incidentEdges(u)) {
+        incrementPinCountInPartWithGainUpdate(he, to);
+        decrementPinCountInPartWithGainUpdate(he, from);
+      }
+    }
+    return success;
+  }
+
+  void applyPartWeightUpdates(vec<HypernodeWeight>& part_weight_deltas) {
+    for (PartitionID p = 0; p < _k; ++p) {
+      part_weight[p].fetch_add(part_weight_deltas[p], std::memory_order_relaxed);
+    }
+  }
+
+  // ! Block that vertex u belongs to
+  PartitionID partID(const HypernodeID u) const {
+    return part[u];
+  }
+
+  void initializeBlockWeights() {
+    tbb::enumerable_thread_specific< vec<HypernodeWeight> > ets_part_weight_deltas(_k, 0);
+
+    auto accumulate = [&](tbb::blocked_range<HypernodeID>& r) {
+      vec<HypernodeWeight>& pws = ets_part_weight_deltas.local();
+      for (HypernodeID u = r.begin(); u < r.end(); ++u) {
+        pws[partID(u)] += nodeWeight(u);
+      }
+    };
+
+    tbb::parallel_for(tbb::blocked_range<HypernodeID>(HypernodeID(0), initialNumNodes()),
+                      accumulate,
+                      tbb::static_partitioner()
+    );
+
+    for (vec<HypernodeWeight>& local_pws : ets_part_weight_deltas) {
+      applyPartWeightUpdates(local_pws);
+    }
+  }
+
+  // TODO move this somewhere more appropriate
+  template<typename T>
+  using tls_enumerable_thread_specific = tbb::enumerable_thread_specific<T, tbb::cache_aligned_allocator<T>, tbb::ets_key_per_instance>;
+
+  template<typename FGetPartID>
+  void initializePinCountInPart(FGetPartID get_part_id) {
+    tls_enumerable_thread_specific< vec<HypernodeID> > ets_pin_count_in_part(_k, 0);
+
+    auto assign = [&](tbb::blocked_range<HyperedgeID>& r) {
+      vec<HypernodeID>& pin_counts = ets_pin_count_in_part.local();
+      for (HyperedgeID he = r.begin(); he < r.end(); ++he) {
+
+        for (HypernodeID pin : pins(he)) {
+          ++pin_counts[get_part_id(pin)];
+        }
+
+        for (PartitionID p = 0; p < _k; ++p) {
+          setPinCountInPart(he, p, pin_counts[p]);
+          pin_counts[p] = 0;
+        }
+
+      }
+    };
+
+    tbb::parallel_for(HyperedgeID(0), initialNumEdges(), assign);
+  }
+
+
+  // requires pinCountInPart to be computed
+  void initializeGainInformation() {
+    // TODO implement
+  }
+
+  // ! Initializes the partition of the hypergraph, if block ids are assigned with
+  // ! setOnlyNodePart(...). In that case, part info, pin counts in part and border
+  // ! vertices have to be computed in a postprocessing step.
+  void initializePartition() {
+    tbb::parallel_invoke(
+            [&] { initializeBlockWeights(); },
+            [&] { initializePinCountInPart( [&](HypernodeID u) { return partID(u); } ); }
+    );
+  }
+
+  // ! Initializes the partition of the hypergraph, if block ids are assigned with
+  // ! setOnlyNodePart(...). In that case, part info, pin counts in part and border
+  // ! vertices have to be computed in a postprocessing step.
+  // ! Note, this function is called from the numa partitioned hypergraph, which maintains
+  // ! part infos itself.
+  // ! Furthermore, border vertices can only be computed if pin count information
+  // ! on all partitioned hypergraphs are available.
+  // ! Therefore, we only compute pin count in part for each hyperedge here.
+  void initializePartition(const TaskGroupID task_group_id,
+                           const parallel::scalable_vector<PartitionedHypergraph>& hypergraphs) {
+    initializePinCountInPart([&](HypernodeID u) { return common::hypergraph_of_vertex(u, hypergraphs).partID(u); });
+  }
+
+  // ! Returns, whether hypernode u is adjacent to a least one cut hyperedge.
+  bool isBorderNode(const HypernodeID u) const {
+    for ( const HyperedgeID& he : incidentEdges(u) ) {
+      if ( connectivity(he) > 1 ) {
+        return true;
+      }
+    }
+    return false;
+  }
+
+  HypernodeID numIncidentCutHyperedges(const HypernodeID u) const {
+    HypernodeID result = 0;
+    for (const HyperedgeID he : incidentEdges(u)) {
+      result += connectivity(he) > 1 ? 1 : 0;
+    }
+    return result;
+  }
+
+  // ! Number of blocks which pins of hyperedge e belongs to
+  PartitionID connectivity(const HyperedgeID e) const {
+    edgeAssertions(e);
+    return connectivity_sets.connectivity(common::get_local_position_of_edge(e));
+  }
+
+  // ! Returns the number pins of hyperedge e that are part of block id
+  HypernodeID pinCountInPart(const HyperedgeID e, const PartitionID p) const {
+    pinCountInPartAssertions(e, p);
+    return pins_in_part[common::get_local_position_of_edge(e) * _k + p].load(std::memory_order_relaxed);
+  }
+
+  // ! Weight of a block
+  HypernodeWeight partWeight(const PartitionID p) const {
+    partAssertions(p);
+    return part_weight[p];
+  }
+
+
+  HyperedgeWeight moveFromBenefit(const HypernodeID u, PartitionID p) const {
+    return move_from_benefit[u * _k + p].load(std::memory_order_relaxed);
+  }
+
+  HyperedgeWeight moveToPenalty(const HypernodeID u, PartitionID p) const {
+    return move_to_penalty[u * _k + p].load(std::memory_order_relaxed);
+  }
+
+  HyperedgeWeight km1Gain(const HypernodeID u, PartitionID from, PartitionID to) const {
+    assert(from == partID(u));
+    return moveFromBenefit(u, from) - moveToPenalty(u, to);
+  }
+
+  // TODO extend to a version with balance checks
+  std::pair<PartitionID, HyperedgeWeight> bestDestinationBlock(HypernodeID u) const {
+    HyperedgeWeight least_penalty = std::numeric_limits<HyperedgeWeight>::max();
+    PartitionID best_index = 0;
+    for (PartitionID index = u * _k; index < (u + 1) * _k; ++index) {
+      const HyperedgeWeight penalty = move_to_penalty[index].load(std::memory_order_relaxed);
+      if (penalty < least_penalty) {
+        least_penalty = penalty;
+        best_index = index;
+      }
+    }
+    return std::make_pair(best_index - u * _k, least_penalty);
+  };
+
+  // ! Reset partition (not thread-safe)
+  void resetPartition() {
+    part.assign(part.size(), kInvalidPartition);
+    for (auto& x : pins_in_part) x.store(0, std::memory_order_relaxed);
+    for (auto& x : part_weight) x.store(0, std::memory_order_relaxed);
+    connectivity_sets.reset();
+  }
+
+  auto& getPinCountInPartVector() {
+    return pins_in_part;
+  }
+
+  void freeInternalData() {
+    if ( _k > 0 ) {
+      tbb::parallel_invoke( [&] { parallel::free(pins_in_part); }, [&] { connectivity_sets.freeInternalData(); } );
+    }
+    _k = 0;
+  }
+
+ private:
+
+  void edgeAssertions(const HyperedgeID e) const {
+    unused(e);
+    ASSERT(_hg->edgeIsEnabled(e), "Hyperedge" << e << "is disabled");
+    const HyperedgeID local_id = common::get_local_position_of_edge(e);
+    unused(local_id);
+    ASSERT(local_id < _hg->initialNumEdges(), "Hyperedge" << e << "does not exist");
+    ASSERT(_node == common::get_numa_node_of_edge(e), "Hyperedge" << e << "is not part of numa node" << _node);
+  }
+
+  void nodeAssertions(const HypernodeID u) const {
+    ASSERT(_hg->nodeIsEnabled(u), "Hypernode" << u << "is disabled");
+    const HyperedgeID local_id = common::get_local_position_of_vertex(u);
+    unused(local_id);
+    ASSERT(local_id < _hg->initialNumNodes(), "Hypernode" << u << "does not exist");
+    ASSERT(_node == common::get_numa_node_of_vertex(u), "Hypernode" << u << "is not part of numa node" << _node);
+  }
+
+  void partAssertions(const PartitionID p) const {
+    unused(p);
+    ASSERT(p != kInvalidPartition && p < _k);
+  }
+
+  void pinCountInPartAssertions(const HyperedgeID e, const PartitionID p) const {
+    edgeAssertions(e);
+    partAssertions(p);
+  }
+
+  void nodeGainAssertions(const HypernodeID u, const PartitionID p) const {
+    nodeAssertions(u);
+    partAssertions(p);
+    ASSERT(u * _k + p < move_from_benefit.size());
+  }
+
+  void setPinCountInPart(const HyperedgeID e, const PartitionID p, const HypernodeID pin_count) {
+    pinCountInPartAssertions(e, p);
+    const HyperedgeID e_local = common::get_local_position_of_edge(e);
+    assert(pinCountInPart(e_local, p) == 0);
+    if (pin_count > 0) {
+      connectivity_sets.add(e_local, p);
+      pins_in_part[e_local * _k + p].store(pin_count, std::memory_order_relaxed);
+    }
+  }
+
+  HypernodeID decrementPinCountInPartWithoutGainUpdate(const HyperedgeID e, const PartitionID p) {
+    pinCountInPartAssertions(e, p);
+    const HyperedgeID e_local = common::get_local_position_of_edge(e);
+    const HypernodeID pin_count_after = pins_in_part[e_local * _k + p].sub_fetch(1, std::memory_order_relaxed);
+    if ( pin_count_after == 0 ) {
+      connectivity_sets.remove(e_local, p);
+    }
+    return pin_count_after;
+  }
+
+  HypernodeID incrementPinCountInPartWithoutGainUpdate(const HyperedgeID e, const PartitionID p) {
+    pinCountInPartAssertions(e, p);
+    const HyperedgeID e_local = common::get_local_position_of_edge(e);
+    const HypernodeID pin_count_after = pins_in_part[e_local * _k + p].add_fetch(1, std::memory_order_relaxed);
+    if ( pin_count_after == 1 ) {
+      connectivity_sets.add(e_local, p);
+    }
+    return pin_count_after;
+  }
+
+  HypernodeID decrementPinCountInPartWithGainUpdate(const HyperedgeID e, const PartitionID p) {
+    const HypernodeID pin_count_after = decrementPinCountInPartWithoutGainUpdate(e, p);
+    if (pin_count_after == 1) {
+      const HyperedgeWeight we = edgeWeight(e);
+      for (HypernodeID u : pins(e)) {
+        nodeGainAssertions(u, p);
+        move_from_benefit[u * _k + p].fetch_add(we, std::memory_order_relaxed);
+      }
+    } else if (pin_count_after == 0) {
+      const HyperedgeWeight we = edgeWeight(e);
+      for (HypernodeID u : pins(e)) {
+        nodeGainAssertions(u, p);
+        move_from_benefit[u * _k + p].fetch_sub(we, std::memory_order_relaxed);
+        move_to_penalty[u *_k + p].fetch_add(we, std::memory_order_relaxed);
+      }
+    }
+    return pin_count_after;
+  }
+
+  HypernodeID incrementPinCountInPartWithGainUpdate(const HyperedgeID e, const PartitionID p) {
+    const HypernodeID pin_count_after = incrementPinCountInPartWithoutGainUpdate(e, p);
+    if (pin_count_after == 1) {
+      const HyperedgeWeight we = edgeWeight(e);
+      for (HypernodeID u : pins(e)) {
+        nodeGainAssertions(u, p);
+        move_from_benefit[u * _k + p].fetch_add(we, std::memory_order_relaxed);
+        move_to_penalty[u * _k + p].fetch_sub(we, std::memory_order_relaxed);
+      }
+    }
+    return pin_count_after;
+  }
+
+  // ! Number of blocks
+  PartitionID _k = 0;
+
+  // ! NUMA node of this partitioned hypergraph
+  int _node = 0;
+
+  // ! Hypergraph object around which this partitioned hypergraph is wrapped
+  Hypergraph* _hg = nullptr;
+
+  // ! Weight and information for all blocks.
+  vec< CAtomic<HypernodeWeight> > part_weight;
+
+  // ! Current block IDs of the vertices
+  vec< PartitionID > part;
+
+  // ! For each hyperedge and each block, _pins_in_part stores the number of pins in that block
+  vec< PinCountAtomic > pins_in_part;
+
+  // TODO we probably don't need connectivity sets any more, except in the IP hypergraphs which don't need parallelism support
+  // ! For each hyperedge, _connectivity_sets stores the set of blocks that the hyperedge spans
+  ConnectivitySets connectivity_sets;
+
+  // ! For each node and block, the sum of incident edge weights with zero pins in that part
+  vec< CAtomic<HyperedgeWeight> > move_to_penalty;
+
+  // ! For each node and block, the sum of incident edge weights with exactly one pin in that part
+  vec< CAtomic<HyperedgeWeight> > move_from_benefit;
+
+public:
+
+  // ! Returns a range to loop over the set of block ids contained in hyperedge e.
+  IteratorRange<ConnectivitySets::Iterator> connectivitySet(const HyperedgeID e) const {
+    edgeAssertions(e);
+    return connectivity_sets.connectivitySet(common::get_local_position_of_edge(e));
+  }
+
+
+  // ! Restores a hyperedge of a certain size.
+  void restoreEdge(const HyperedgeID he, const size_t size,
+                   const HyperedgeID representative = kInvalidHyperedge) {
+    _hg->restoreEdge(he, size, representative);
+    for ( const HypernodeID& pin : pins(he) ) {
+      incrementPinCountInPartWithoutGainUpdate(he, partID(pin));
+      // this doesn't break km1 gains, but unfortunately it does break the actual penalty and benefit values
+      // we would have to add edgeWeight(he) to all move_to_penalty[pin * _k + p] for p != partID(pin)
+      // and add it to move_from_benefit[pin * _k + partID(pin)]
+      // TODO decide which version we want
+    }
+  }
+
+  // ! Restores a single-pin hyperedge
+  void restoreSinglePinHyperedge(const HyperedgeID he) {
+    restoreEdge(he, 1);
+  }
+
+  void restoreParallelHyperedge(const HyperedgeID,
+                                const Memento&,
+                                parallel::scalable_vector<HyperedgeID>&,
+                                const kahypar::ds::FastResetFlagArray<>* batch_hypernodes = nullptr) {
+    unused(batch_hypernodes);
+    ERROR("restoreParallelHyperedge(...) is not supported in partitioned hypergraph");
+  }
+
+
+  // Hypergraph Forwards
 
   // ! Returns the underlying hypergraph
   Hypergraph& hypergraph() {
@@ -386,16 +680,6 @@
   // ! Returns a range to loop over the pins of hyperedge e.
   IteratorRange<IncidenceIterator> pins(const HyperedgeID e) const {
     return _hg->pins(e);
-  }
-
-  // ! Returns a range to loop over the set of block ids contained in hyperedge e.
-  IteratorRange<ConnectivitySets::Iterator> connectivitySet(const HyperedgeID e) const {
-    ASSERT(_hg->edgeIsEnabled(e), "Hyperedge" << e << "is disabled");
-    const HyperedgeID local_id = common::get_local_position_of_edge(e);
-    ASSERT(local_id < _hg->initialNumEdges(), "Hyperedge" << e << "does not exist");
-    ASSERT(_node == common::get_numa_node_of_edge(e),
-           "Hyperedge" << e << "is not part of numa node" << _node);
-    return connectivity_sets.connectivitySet(local_id);
   }
 
   // ####################### Hypernode Information #######################
@@ -507,533 +791,36 @@
   }
 
   void restoreDisabledHyperedgesThatBecomeNonParallel(
-    const Memento&,
-    parallel::scalable_vector<HyperedgeID>&,
-    const kahypar::ds::FastResetFlagArray<>&) {
+          const Memento&,
+          parallel::scalable_vector<HyperedgeID>&,
+          const kahypar::ds::FastResetFlagArray<>&) {
     ERROR("restoreDisabledHyperedgesThatBecomeNonParallel(...) is not supported"
-          << "in partitioned hypergraph");
+                  << "in partitioned hypergraph");
   }
 
   parallel::scalable_vector<HyperedgeID> findDisabledHyperedgesThatBecomeNonParallel(
-    const Memento&,
-    parallel::scalable_vector<HyperedgeID>&,
-    const kahypar::ds::FastResetFlagArray<>&) {
+          const Memento&,
+          parallel::scalable_vector<HyperedgeID>&,
+          const kahypar::ds::FastResetFlagArray<>&) {
     ERROR("findDisabledHyperedgesThatBecomeNonParallel(...) is not supported"
-          << "in partitioned hypergraph");
+                  << "in partitioned hypergraph");
     return parallel::scalable_vector<HyperedgeID>();
-  }
-
-  // ####################### Restore Hyperedges #######################
-
-  // ! Restores an hyperedge of a certain size.
-  void restoreEdge(const HyperedgeID he, const size_t size,
-                   const HyperedgeID representative = kInvalidHyperedge) {
-    _hg->restoreEdge(he, size, representative);
-    for ( const HypernodeID& pin : pins(he) ) {
-      incrementPinCountInPart(he, partID(pin));
-    }
-  }
-
-  // ! Restores a single-pin hyperedge
-  void restoreSinglePinHyperedge(const HyperedgeID he) {
-    restoreEdge(he, 1);
-  }
-
-  void restoreParallelHyperedge(const HyperedgeID,
-                                const Memento&,
-                                parallel::scalable_vector<HyperedgeID>&,
-                                const kahypar::ds::FastResetFlagArray<>* batch_hypernodes = nullptr) {
-    unused(batch_hypernodes);
-    ERROR("restoreParallelHyperedge(...) is not supported in partitioned hypergraph");
-  }
-
-  // ! Sets the block id of an unassigned vertex u and updates related partition information.
-  // ! Returns true, if assignment of unassigned vertex u to block id succeeds.
-  bool setNodePart(const HypernodeID u, PartitionID id) {
-    LOG << V(u) << "set node part";
-    const bool success = setOnlyNodePart(u, id);
-    if (success) {
-      for ( const HyperedgeID& he : incidentEdges(u) ) {
-        incrementPinCountInPartWithoutGainUpdate(he, id);
-      }
-    }
-    return success;
-  }
-
-  void initialize() {
-    // call this function if you used setOnlyNodePart
-  }
-
-  void initializeGains() {
-    // call this function if you used setNodePart
-    assert(_affinity.size() == initialNumNodes() * part_weight.size());
-    assert(std::all_of(_affinity.begin(), _affinity.end(), [](const auto& x) { return x.w0pins == 0 && x.w1pins == 0; }));
-
-    // iterate over hyperedges and compute w0pins, w1pins of its pins
-
-  }
-
-  bool setOnlyNodePart(const HypernodeID u, PartitionID id) {
-    ASSERT(id != kInvalidPartition && id < _k && part[u] == kInvalidPartition);
-    assert(id >= 0 && static_cast<size_t>(id) < part_weight.size());
-    assert(static_cast<size_t>(id) < max_part_weight.size());
-    assert(u < part.size());
-    if (part_weight[id].add_fetch(nodeWeight(u), std::memory_order_relaxed) <= max_part_weight[id]) {
-      part[u] = id;
-      return true;
-    } else {
-      part_weight[id].fetch_sub(nodeWeight(u), std::memory_order_relaxed);
-      return false;
-    }
-  }
-
-  // ! Sets the block id of an unassigned vertex u and updates related partition information.
-  // ! Returns true, if assignment of unassigned vertex u to block id succeeds.
-  bool setNodePart(const HypernodeID u,
-                   PartitionID id,
-                   parallel::scalable_vector<PartitionedHypergraph>& hypergraphs) {
-    ASSERT(id != kInvalidPartition && id < _k);
-    if (part_weight[id].add_fetch(nodeWeight(u), std::memory_order_relaxed) <= max_part_weight[id]) {
-      part[u] = id;
-      for ( const HyperedgeID& he : incidentEdges(u) ) {
-        common::hypergraph_of_edge(he, hypergraphs).incrementPinCountInPart(he, id);
-      }
-<<<<<<< HEAD
-=======
-
-      return true;
-    } else {
-      return false;
-    }
-  }
-
-  // ! Sets the block id of an unassigned vertex u.
-  // ! Returns true, if assignment of unassigned vertex u to block id succeeds.
-  // ! Note, that in contrast to setNodePart the block weights and sizes and also
-  // ! the pin count in part of all incident hyperedges is not updated. In order to
-  // ! update those stats, one has to call initializePartition(...) after all
-  // ! block ids are assigned.
-  bool setOnlyNodePart(const HypernodeID u, PartitionID id) {
-    ASSERT(id != kInvalidPartition && id < _k);
-
-    // Sets the node part of vertex u to id.
-    PartitionID invalid_id = kInvalidPartition;
-    return vertexPartInfo(u).part_id.compare_and_exchange_strong(invalid_id, id);
-  }
-
-  // ! Changes the block id of vertex u from block 'from' to block 'to'
-  // ! Returns true, if move of vertex u to corresponding block succeeds.
-  TRUE_SPECIALIZATION(track_border_vertices, bool)
-  changeNodePart(const HypernodeID u,
-                 PartitionID from,
-                 PartitionID to,
-                 const DeltaFunction& delta_func = NOOP_FUNC) {
-    ASSERT(_hg->nodeIsEnabled(u), "Hypernode" << u << "is disabled");
-    ASSERT(from != kInvalidPartition && from < _k);
-    ASSERT(to != kInvalidPartition && to < _k);
-    ASSERT(from != to);
-    ASSERT(_is_init_num_cut_hyperedges);
-
-    if ( vertexPartInfo(u).part_id.compare_and_exchange_strong(from, to) ) {
-
-      // Update block weights
-      --_part_info[from].size;
-      _part_info[from].weight -= nodeWeight(u);
-      ++_part_info[to].size;
-      _part_info[to].weight += nodeWeight(u);
-
-      // Update Pin Count Part of all incident edges
-      auto& failed_pin_count_updates = _failed_pin_count_updates.local();
-      HypernodeID pin_count_in_from_part_after = kInvalidHypernode;
-      HypernodeID pin_count_in_to_part_after = kInvalidHypernode;
-      for ( const HyperedgeID& he : incidentEdges(u) ) {
-        if ( updatePinCountOfHyperedge(he, *this, from, to,
-              pin_count_in_from_part_after,
-              pin_count_in_to_part_after,
-              delta_func) ) {
-          updateNumIncidentCutHyperedges(he,
-            pin_count_in_from_part_after,
-            pin_count_in_to_part_after);
-        } else {
-          // If pin count update failed, remember hyperedge for
-          // later retry
-          failed_pin_count_updates.push_back(he);
-        }
-      }
-
-      // Retry pin count update on all hyperedges where update failed in
-      // the first try
-      while ( !failed_pin_count_updates.empty() ) {
-        const HyperedgeID he = failed_pin_count_updates.back();
-        if ( updatePinCountOfHyperedge(he, *this, from, to,
-              pin_count_in_from_part_after, pin_count_in_to_part_after,
-              delta_func) ) {
-          updateNumIncidentCutHyperedges(he,
-            pin_count_in_from_part_after,
-            pin_count_in_to_part_after);
-          failed_pin_count_updates.pop_back();
-        }
-      }
-
->>>>>>> 64ae0fef
-      return true;
-    } else {
-      part_weight[id].fetch_sub(nodeWeight(u), std::memory_order_relaxed);
-      return false;
-    }
-  }
-
-  // ! Changes the block id of vertex u from block 'from' to block 'to'
-  // ! Returns true, if move of vertex u to corresponding block succeeds.
-<<<<<<< HEAD
-  bool changeNodePart(const HypernodeID u, PartitionID from, PartitionID to, Gain& gain, const DeltaFunction& delta_func = NOOP_FUNC) {
-=======
-  TRUE_SPECIALIZATION(track_border_vertices, bool)
-  changeNodePart(const HypernodeID u,
-                 PartitionID from,
-                 PartitionID to,
-                 parallel::scalable_vector<PartitionedHypergraph>& hypergraphs,
-                 const DeltaFunction& delta_func = NOOP_FUNC) {
->>>>>>> 64ae0fef
-    ASSERT(_hg->nodeIsEnabled(u), "Hypernode" << u << "is disabled");
-    ASSERT(from != kInvalidPartition && from < _k);
-    ASSERT(to != kInvalidPartition && to < _k);
-    ASSERT(from != to);
-<<<<<<< HEAD
-=======
-    ASSERT(_is_init_num_cut_hyperedges);
-
-    if ( vertexPartInfo(u).part_id.compare_and_exchange_strong(from, to) ) {
-
-      // Update Pin Count Part of all incident edges
-      auto& failed_pin_count_updates = _failed_pin_count_updates.local();
-      HypernodeID pin_count_in_from_part_after = kInvalidHypernode;
-      HypernodeID pin_count_in_to_part_after = kInvalidHypernode;
-      for ( const HyperedgeID& he : incidentEdges(u) ) {
-        PartitionedHypergraph& hypergraph_of_he = common::hypergraph_of_edge(he, hypergraphs);
-        if ( updatePinCountOfHyperedge(he,
-              hypergraph_of_he, from, to,
-              pin_count_in_from_part_after,
-              pin_count_in_to_part_after,
-              delta_func) ) {
-          updateNumIncidentCutHyperedges(he, hypergraph_of_he,
-            hypergraphs, pin_count_in_from_part_after,
-            pin_count_in_to_part_after);
-        } else {
-          // If pin count update failed, remember hyperedge for
-          // later retry
-          failed_pin_count_updates.push_back(he);
-        }
-      }
-
-      // Retry pin count update on all hyperedges where update failed in
-      // the first try
-      while ( !failed_pin_count_updates.empty() ) {
-        const HyperedgeID he = failed_pin_count_updates.back();
-        PartitionedHypergraph& hypergraph_of_he = common::hypergraph_of_edge(he, hypergraphs);
-        if ( updatePinCountOfHyperedge(he,
-              hypergraph_of_he, from, to,
-              pin_count_in_from_part_after,
-              pin_count_in_to_part_after,
-              delta_func) ) {
-          updateNumIncidentCutHyperedges(he, hypergraph_of_he,
-            hypergraphs, pin_count_in_from_part_after,
-            pin_count_in_to_part_after);
-          failed_pin_count_updates.pop_back();
-        }
-      }
->>>>>>> 64ae0fef
-
-    // TODO consider implementing thread-specific slack on part_weights
-
-    const HypernodeWeight wu = nodeWeight(u);
-    if (part_weight[to].add_fetch(wu, std::memory_order_relaxed) <= max_part_weight[to]) {
-      gain = km1Gain(u, to);
-
-      part[u] = to;
-      part_weight[from].fetch_sub(wu);
-
-      for ( const HyperedgeID& he : incidentEdges(u) ) {
-        HypernodeID pin_count_after_to = incrementPinCountInPart(he, to);
-        HypernodeID pin_count_after_from = decrementPinCountInPart(he, from);
-        delta_func(he, edgeWeight(he), edgeSize(he), pin_count_after_from, pin_count_after_to);
-      }
-      return true;
-    } else {
-      part_weight[to].fetch_sub(wu, std::memory_order_relaxed);
-      return false;
-    }
-  }
-
-  // ! Changes the block id of vertex u from block 'from' to block 'to'
-  // ! Returns true, if move of vertex u to corresponding block succeeds.
-  bool changeNodePart(const HypernodeID u, PartitionID from, PartitionID to,
-                      parallel::scalable_vector<PartitionedHypergraph>& hgs,
-                      const DeltaFunction& delta_func = NOOP_FUNC) {
-    ASSERT(_hg->nodeIsEnabled(u), "Hypernode" << u << "is disabled");
-    ASSERT(from != kInvalidPartition && from < _k);
-    ASSERT(to != kInvalidPartition && to < _k);
-    ASSERT(from != to);
-
-    const HypernodeWeight wu = nodeWeight(u);
-    if (part_weight[to].add_fetch(wu, std::memory_order_relaxed) <= max_part_weight[to]) {
-      part[u] = to;
-      part_weight[from].fetch_sub(wu);
-
-      for ( const HyperedgeID& he : incidentEdges(u) ) {
-<<<<<<< HEAD
-        auto& hg_of_he = common::hypergraph_of_edge(he, hgs);
-        HypernodeID pin_count_after_to = hg_of_he.incrementPinCountInPart(he, to);
-        HypernodeID pin_count_after_from = hg_of_he.decrementPinCountInPart(he, from);
-        delta_func(he, hg_of_he.edgeWeight(he), hg_of_he.edgeSize(he), pin_count_after_from, pin_count_after_to);
-=======
-        updatePinCountOfHyperedge(he,
-          common::hypergraph_of_edge(he, hypergraphs),
-          from, to, delta_func);
->>>>>>> 64ae0fef
-      }
-      return true;
-    } else {
-      part_weight[to].fetch_sub(wu, std::memory_order_relaxed);
-      return false;
-    }
-  }
-
-  // ! Helper function to compute delta for cut-metric after changeNodePart
-  static HyperedgeWeight cutDelta(const HyperedgeID,
-                                  const HyperedgeWeight edge_weight,
-                                  const HypernodeID edge_size,
-                                  const HypernodeID pin_count_in_from_part_after,
-                                  const HypernodeID pin_count_in_to_part_after) {
-    // TODO eliminate
-    if ( edge_size > 1 ) {
-      if (pin_count_in_to_part_after == edge_size) {
-        return -edge_weight;
-      } else if (pin_count_in_from_part_after == edge_size - 1 &&
-                pin_count_in_to_part_after == 1) {
-        return edge_weight;
-      }
-    }
-    return 0;
-  }
-
-  // ! Helper function to compute delta for km1-metric after changeNodePart
-  static HyperedgeWeight km1Delta(const HyperedgeID,
-                                  const HyperedgeWeight edge_weight,
-                                  const HypernodeID,
-                                  const HypernodeID pin_count_in_from_part_after,
-                                  const HypernodeID pin_count_in_to_part_after) {
-    // TODO eliminate
-    return (pin_count_in_to_part_after == 1 ? edge_weight : 0) +
-           (pin_count_in_from_part_after == 0 ? -edge_weight : 0);
-  }
-
-  // ! Block which vertex u belongs to
-  PartitionID partID(const HypernodeID u) const {
-    return part[u];
-  }
-
-  // ! Initializes the partition of the hypergraph, if block ids are assigned with
-  // ! setOnlyNodePart(...). In that case, part info, pin counts in part and border
-  // ! vertices have to be computed in a postprocessing step.
-  void initializePartition(const TaskGroupID task_group_id) {
-    tbb::parallel_invoke([&] {
-      // Compute Part Infos
-      parallel::scalable_vector<tbb::enumerable_thread_specific<BlockInfo>> local_part_info(_k);
-      _hg->doParallelForAllNodes(task_group_id, [&](const HypernodeID hn) {
-        const PartitionID block = partID(hn);
-        ASSERT(block != kInvalidPartition && block < _k);
-        BlockInfo& block_info = local_part_info[block].local();
-        ++block_info.size;
-        block_info.weight += nodeWeight(hn);
-      });
-
-      for ( PartitionID block = 0; block < _k; ++block ) {
-        HypernodeID block_size = ID(0);
-        HypernodeWeight block_weight = 0;
-        for ( const BlockInfo& block_info : local_part_info[block] ) {
-          block_size += block_info.size;
-          block_weight += block_info.weight;
-        }
-        _part_info[block].size = block_size;
-        _part_info[block].weight = block_weight;
-      }
-    }, [&] {
-      // Compute Pin Count In Parts
-      tbb::enumerable_thread_specific<parallel::scalable_vector<HypernodeID>> local_pin_count_in_part(
-        parallel::scalable_vector<HypernodeID>(_k, 0));
-      _hg->doParallelForAllEdges(task_group_id, [&](const HyperedgeID he) {
-        parallel::scalable_vector<HypernodeID>& pin_counts = local_pin_count_in_part.local();
-        for ( const HypernodeID& pin : pins(he) ) {
-          const PartitionID block = partID(pin);
-          ASSERT(block != kInvalidPartition && block < _k);
-          ++pin_counts[block];
-        }
-
-        for ( PartitionID block = 0; block < _k; ++block ) {
-          if ( pin_counts[block] > 0 ) {
-            ASSERT(pinCountInPart(he, block) == 0);
-            setPinCountInPart(he, block, pin_counts[block]);
-            pin_counts[block] = 0;
-          }
-        }
-      });
-      // Compute Border Vertices
-      initializeNumCutHyperedges(task_group_id);
-    });
-  }
-
-  // ! Initializes the partition of the hypergraph, if block ids are assigned with
-  // ! setOnlyNodePart(...). In that case, part info, pin counts in part and border
-  // ! vertices have to be computed in a postprocessing step.
-  // ! Note, this function is called from the numa partitioned hypergraph, which maintains
-  // ! part infos. Furthermore, border vertices can only be computed if pin count information
-  // ! on all partitioned hypergraphs are available. Therefore, we only compute pin count
-  // ! in part for each hyperedge here.
-  void initializePartition(const TaskGroupID task_group_id,
-                           const parallel::scalable_vector<PartitionedHypergraph>& hypergraphs) {
-    // Compute Pin Count In Parts
-    tbb::enumerable_thread_specific<parallel::scalable_vector<HypernodeID>> local_pin_count_in_part(
-      parallel::scalable_vector<HypernodeID>(_k, 0));
-    _hg->doParallelForAllEdges(task_group_id, [&](const HyperedgeID he) {
-      parallel::scalable_vector<HypernodeID>& pin_counts = local_pin_count_in_part.local();
-      for ( const HypernodeID& pin : pins(he) ) {
-        const PartitionID block = common::hypergraph_of_vertex(pin, hypergraphs).partID(pin);
-        ASSERT(block != kInvalidPartition && block < _k);
-        ++pin_counts[block];
-      }
-
-      for ( PartitionID block = 0; block < _k; ++block ) {
-        if ( pin_counts[block] > 0 ) {
-          ASSERT(pinCountInPart(he, block) == 0);
-          setPinCountInPart(he, block, pin_counts[block]);
-          pin_counts[block] = 0;
-        }
-      }
-    });
-  }
-
-  // ! Returns, whether hypernode u is adjacent to a least one cut hyperedge.
-  bool isBorderNode(const HypernodeID u) const {
-    for ( const HyperedgeID& he : incidentEdges(u) ) {
-      if ( connectivity(he) > 1 ) {
-        return true;
-      }
-    }
-    return false;
-  }
-
-  HypernodeID numIncidentCutHyperedges(const HypernodeID u) const {
-    HypernodeID result = 0;
-    for (const HyperedgeID he : incidentEdges(u)) {
-      result += connectivity(he) > 1 ? 1 : 0;
-    }
-    return result;
-  }
-
-  // ! Number of blocks which pins of hyperedge e belongs to
-  PartitionID connectivity(const HyperedgeID e) const {
-    ASSERT(_hg->edgeIsEnabled(e), "Hyperedge" << e << "is disabled");
-    const HyperedgeID local_id = common::get_local_position_of_edge(e);
-    ASSERT(local_id < _hg->initialNumEdges(), "Hyperedge" << e << "does not exist");
-    ASSERT(_node == common::get_numa_node_of_edge(e),
-           "Hyperedge" << e << "is not part of numa node" << _node);
-    return connectivity_sets.connectivity(local_id);
-  }
-
-  // ! Returns the number pins of hyperedge e that are part of block id
-  HypernodeID pinCountInPart(const HyperedgeID e, const PartitionID id) const {
-    ASSERT(_hg->edgeIsEnabled(e), "Hyperedge" << e << "is disabled");
-    ASSERT(id != kInvalidPartition && id < _k);
-    const HyperedgeID local_id = common::get_local_position_of_edge(e);
-    ASSERT(local_id < _hg->initialNumEdges(), "Hyperedge" << e << "does not exist");
-    ASSERT(_node == common::get_numa_node_of_edge(e),
-           "Hyperedge" << e << "is not part of numa node" << _node);
-    return pins_in_part[local_id * _k + id];
-  }
-
-  // ! Weight of a block
-  HypernodeWeight partWeight(const PartitionID id) const {
-    ASSERT(id != kInvalidPartition && id < _k);
-    return part_weight[id];
-  }
-
-  HyperedgeWeight km1Gain(HypernodeID u, PartitionID p) const {
-    return _affinity[u * _k + partID(u)].w1pins.load(std::memory_order_relaxed)
-           - _affinity[u * _k + p].w0pins.load(std::memory_order_relaxed);
-  }
-
-  HyperedgeWeight co_affinity(HypernodeID u, PartitionID p) const {
-    return _affinity[u * _k + p].w1pins.load(std::memory_order_relaxed);
-  }
-
-  HyperedgeWeight affinity(HypernodeID u, PartitionID p) const {
-    return _affinity[u * _k + p].w0pins.load(std::memory_order_relaxed);
-  }
-
-  std::pair<PartitionID, HyperedgeWeight> bestDestinationBlock(HypernodeID u) const {
-    HyperedgeWeight best_affinity = std::numeric_limits<HyperedgeWeight>::max();
-    PartitionID best_index = 0;
-    for (PartitionID p = u * _k; p < (u + 1) * _k; ++p) {
-      const HyperedgeWeight aff = _affinity[p].w0pins.load(std::memory_order_relaxed);
-      if (aff < best_affinity) {
-        best_affinity = aff;
-        best_index = p;
-      }
-    }
-    return std::make_pair(best_index - u * _k, best_affinity);
-  };
-
-  // ! Reset partition (not thread-safe)
-  void resetPartition() {
-    part.assign(part.size(), kInvalidPartition);
-    for (auto& x : pins_in_part) x.store(0, std::memory_order_relaxed);
-    for (auto& x : part_weight) x.store(0, std::memory_order_relaxed);
-    connectivity_sets.reset();
-  }
-
-  auto& getPinCountInPartVector() {
-    return pins_in_part;
-  }
-
-  void freeInternalData() {
-    if ( _k > 0 ) {
-      tbb::parallel_invoke([&] {
-        parallel::parallel_free(_vertex_part_info,
-          _pins_in_part, _pin_count_update_ownership);
-      }, [&] {
-        _connectivity_sets.freeInternalData();
-      });
-    }
-    _k = 0;
   }
 
   // ####################### Memory Consumption #######################
 
   void memoryConsumption(utils::MemoryTreeNode* parent) const {
     ASSERT(parent);
+// TODO finish this function when everything else is done
 
     utils::MemoryTreeNode* hypergraph_node = parent->addChild("Hypergraph");
     _hg->memoryConsumption(hypergraph_node);
-
     utils::MemoryTreeNode* connectivity_set_node = parent->addChild("Connectivity Sets");
     connectivity_sets.memoryConsumption(connectivity_set_node);
-
-    // TODO finish this function when everything else is done
-
-<<<<<<< HEAD
-    parent->addChild("Part Info", sizeof(HypernodeWeight) * _k);
-    //parent->addChild("Vertex Part Info", sizeof(VertexPartInfo) * _hg->initialNumNodes());
-=======
-    parent->addChild("Part Info", sizeof(BlockInfo) * _k);
-    parent->addChild("Vertex Part Info", sizeof(VertexPartInfo) * _hg->initialNumNodes());
->>>>>>> 64ae0fef
     parent->addChild("Pin Count In Part", sizeof(PinCountAtomic) * _k * _hg->initialNumEdges());
-    parent->addChild("HE Ownership", sizeof(AtomicFlag) * _hg->initialNumNodes());
-  }
-
-
-  // TODO move this function somewhere else.
+  }
+
+
   // ####################### Extract Block #######################
 
   // ! Extracts a block of a partition as separate hypergraph.
@@ -1094,14 +881,14 @@
 
     // Construct hypergraph
     Hypergraph extracted_hypergraph = HypergraphFactory::construct(
-      task_group_id, num_hypernodes, num_hyperedges,
-      edge_vector, hyperedge_weight.data(), hypernode_weight.data());
+            task_group_id, num_hypernodes, num_hyperedges,
+            edge_vector, hyperedge_weight.data(), hypernode_weight.data());
 
     // Set community ids
     doParallelForAllNodes(task_group_id, [&](const HypernodeID& hn) {
       if ( partID(hn) == block ) {
         const HypernodeID extracted_hn =
-          extracted_hypergraph.globalNodeID(hn_mapping[originalNodeID(hn)]);
+                extracted_hypergraph.globalNodeID(hn_mapping[originalNodeID(hn)]);
         extracted_hypergraph.setCommunityID(extracted_hn, _hg->communityID(hn));
       }
     });
@@ -1113,281 +900,7 @@
     return std::make_pair(std::move(extracted_hypergraph), std::move(hn_mapping));
   }
 
- private:
-  template <typename HyperGraph,
-            typename HyperGraphFactory>
-  friend class NumaPartitionedHypergraph;
-
-<<<<<<< HEAD
-  HypernodeID decrementPinCountInPart(const HyperedgeID e, const PartitionID p) {
-=======
-  // ! Accessor for partition information of a vertex
-  KAHYPAR_ATTRIBUTE_ALWAYS_INLINE const VertexPartInfo& vertexPartInfo(const HypernodeID u) const {
-    ASSERT(_hg->nodeIsEnabled(u), "Hypernode" << u << "is disabled");
-    HypernodeID local_id = common::get_local_position_of_vertex(u);
-    ASSERT(common::get_numa_node_of_vertex(u) == _node,
-           "Hypernode" << u << "is not part of numa node" << _node);
-    ASSERT(local_id < _hg->initialNumNodes(), "Hypernode" << u << "does not exist");
-    return _vertex_part_info[local_id];
-  }
-
-  // ! To avoid code duplication we implement non-const version in terms of const version
-  KAHYPAR_ATTRIBUTE_ALWAYS_INLINE VertexPartInfo& vertexPartInfo(const HypernodeID u) {
-    return const_cast<VertexPartInfo&>(static_cast<const PartitionedHypergraph&>(*this).vertexPartInfo(u));
-  }
-
-  // ####################### Partition Information #######################
-
-  // ! Updates pin count in part if border vertices should be tracked.
-  // ! The update process of the border vertices rely that
-  // ! pin_count_in_from_part_after and pin_count_in_to_part_after are not reflecting
-  // ! some intermediate state of the pin counts when several vertices move in parallel.
-  // ! Therefore, the current thread, which tries to modify the pin counts of the hyperedge,
-  // ! try to acquire the ownership of the hyperedge and on success, pin counts are updated.
-  KAHYPAR_ATTRIBUTE_ALWAYS_INLINE bool updatePinCountOfHyperedge(const HyperedgeID& he,
-                                                                 PartitionedHypergraph& hypergraph_of_he,
-                                                                 const PartitionID from,
-                                                                 const PartitionID to,
-                                                                 HypernodeID& pin_count_in_from_part_after,
-                                                                 HypernodeID& pin_count_in_to_part_after,
-                                                                 const DeltaFunction& delta_func) {
-    pin_count_in_from_part_after = kInvalidHypernode;
-    pin_count_in_to_part_after = kInvalidHypernode;
-    // In order to safely update the number of incident cut hyperedges and to compute
-    // the delta of a move we need a stable snapshot of the pin count in from and to
-    // part before and after the move. If we not do so, it can happen that due to concurrent
-    // updates the pin count represents some intermediate state and the conditions
-    // below are not triggered which leaves the data structure in an inconsistent
-    // state. However, this should happen very rarely.
-    bool expected = 0;
-    bool desired = 1;
-    const HyperedgeID local_id = common::get_local_position_of_edge(he);
-    ASSERT(local_id < hypergraph_of_he._pin_count_update_ownership.size());
-    if ( hypergraph_of_he._pin_count_update_ownership[local_id].compare_and_exchange_strong(expected, desired) ) {
-      // In that case, the current thread acquires the ownership of the hyperedge and can
-      // safely update the pin counts in from and to part.
-      pin_count_in_from_part_after = hypergraph_of_he.decrementPinCountInPart(he, from);
-      pin_count_in_to_part_after = hypergraph_of_he.incrementPinCountInPart(he, to);
-      delta_func(he, hypergraph_of_he.edgeWeight(he), hypergraph_of_he.edgeSize(he),
-        pin_count_in_from_part_after, pin_count_in_to_part_after);
-      hypergraph_of_he._pin_count_update_ownership[local_id] = false;
-      return true;
-    }
-
-    return false;
-  }
-
-  // ! Updates pin count in part if no border vertices should be tracked.
-  // ! Note, in case delta_func is km1 or cut delta it can produce wrong deltas, because
-  // ! pin_count_in_from_part_after and pin_count_in_to_part_after can reflect some
-  // ! intermediate state of the pin counts when several vertices move in parallel.
-  // ! To rely on the delta one should use the first update function.
-  KAHYPAR_ATTRIBUTE_ALWAYS_INLINE void updatePinCountOfHyperedge(const HyperedgeID& he,
-                                                                 PartitionedHypergraph& hypergraph_of_he,
-                                                                 const PartitionID from,
-                                                                 const PartitionID to,
-                                                                 const DeltaFunction& delta_func) {
-    // If updated concurrently the pin counts in from and to part can represent some intermediate state
-    // and it can happen that the delta_func, which rely on the state of the pin count, compute
-    // wrong results
-    HypernodeID pin_count_in_from_part_after = hypergraph_of_he.decrementPinCountInPart(he, from);
-    HypernodeID pin_count_in_to_part_after = hypergraph_of_he.incrementPinCountInPart(he, to);
-
-    // Note, this function can compute wrong results, see comment in
-    // updatePinCountOfHyperedge(...)
-    delta_func(he, hypergraph_of_he.edgeWeight(he), hypergraph_of_he.edgeSize(he),
-      pin_count_in_from_part_after, pin_count_in_to_part_after);
-  }
-
-  // ! If hyperedge he becomes cut or internal, the number of incident cut
-  // ! hyperedges of all its pins is incremented resp. decremented.
-  KAHYPAR_ATTRIBUTE_ALWAYS_INLINE void updateNumIncidentCutHyperedges(const HyperedgeID he,
-                                                                      const HypernodeID pin_count_in_from_part_after,
-                                                                      const HypernodeID pin_count_in_to_part_after) {
-    bool no_pins_left_in_source_part = pin_count_in_from_part_after == 0;
-    bool only_one_pin_in_to_part = pin_count_in_to_part_after == 1;
-
-    const HypernodeID edge_size = edgeSize(he);
-    if (no_pins_left_in_source_part && !only_one_pin_in_to_part &&
-        pin_count_in_to_part_after == edge_size) {
-      // In that case, hyperedge he becomes an internal hyperedge
-      for (const HypernodeID& pin : pins(he)) {
-        decrementIncidentNumCutHyperedges(pin);
-      }
-    } else if (!no_pins_left_in_source_part && only_one_pin_in_to_part &&
-              pin_count_in_from_part_after == edge_size - 1) {
-      // In that case, hyperedge he becomes an cut hyperede
-      for (const HypernodeID& pin : pins(he)) {
-        incrementIncidentNumCutHyperedges(pin);
-      }
-    }
-  }
-
-  // ! If hyperedge he becomes cut or internal, the number of incident cut
-  // ! hyperedges of all its pins is incremented resp. decremented.
-  KAHYPAR_ATTRIBUTE_ALWAYS_INLINE void updateNumIncidentCutHyperedges(const HyperedgeID he,
-                                                                      PartitionedHypergraph& hypergraph_of_he,
-                                                                      parallel::scalable_vector<PartitionedHypergraph>& hypergraphs,
-                                                                      const HypernodeID pin_count_in_from_part_after,
-                                                                      const HypernodeID pin_count_in_to_part_after) {
-    bool no_pins_left_in_source_part = pin_count_in_from_part_after == 0;
-    bool only_one_pin_in_to_part = pin_count_in_to_part_after == 1;
-
-    HypernodeID edge_size = hypergraph_of_he.edgeSize(he);
-    if (no_pins_left_in_source_part && !only_one_pin_in_to_part &&
-        pin_count_in_to_part_after == edge_size) {
-      // In that case, hyperedge he becomes an internal hyperedge
-      for (const HypernodeID& pin : hypergraph_of_he.pins(he)) {
-        common::hypergraph_of_vertex(pin, hypergraphs).decrementIncidentNumCutHyperedges(pin);
-      }
-    } else if (!no_pins_left_in_source_part && only_one_pin_in_to_part &&
-               pin_count_in_from_part_after == edge_size - 1) {
-      // In that case, hyperedge he becomes an cut hyperede
-      for (const HypernodeID& pin : hypergraph_of_he.pins(he)) {
-        common::hypergraph_of_vertex(pin, hypergraphs).incrementIncidentNumCutHyperedges(pin);
-      }
-    }
-  }
-
-  // ! Decrements the number of incident cut hyperedges of hypernode u
-  KAHYPAR_ATTRIBUTE_ALWAYS_INLINE void decrementIncidentNumCutHyperedges(const HypernodeID u) {
-    --vertexPartInfo(u).num_incident_cut_hes;
-  }
-
-  // ! Increments the number of incident cut hyperedges of hypernode u
-  KAHYPAR_ATTRIBUTE_ALWAYS_INLINE void incrementIncidentNumCutHyperedges(const HypernodeID u) {
-    ++vertexPartInfo(u).num_incident_cut_hes;
-  }
-
-  KAHYPAR_ATTRIBUTE_ALWAYS_INLINE void setPinCountInPart(const HyperedgeID e,
-                                                         const PartitionID id,
-                                                         const HypernodeID pin_count) {
-    ASSERT(_hg->edgeIsEnabled(e), "Hyperedge" << e << "is disabled");
-    ASSERT(id != kInvalidPartition && id < _k);
-    const HyperedgeID local_id = common::get_local_position_of_edge(e);
-    ASSERT(local_id < _hg->initialNumEdges(), "Hyperedge" << e << "does not exist");
-    ASSERT(_node == common::get_numa_node_of_edge(e),
-           "Hyperedge" << e << "is not part of numa node" << _node);
-    const HypernodeID pin_count_before = _pins_in_part[local_id * _k + id];
-    _pins_in_part[local_id * _k + id] = pin_count;
-    if ( pin_count_before == 0 && pin_count > 0 ) {
-      // Connectivity of hyperedge decreased
-      _connectivity_sets.add(local_id, id);
-    } else if ( pin_count_before > 0 && pin_count == 0 ) {
-      _connectivity_sets.remove(local_id, id);
-    }
-  }
-
-  KAHYPAR_ATTRIBUTE_ALWAYS_INLINE HypernodeID decrementPinCountInPart(const HyperedgeID e,
-                                                                      const PartitionID id) {
->>>>>>> 64ae0fef
-    ASSERT(_hg->edgeIsEnabled(e), "Hyperedge" << e << "is disabled");
-    ASSERT(p != kInvalidPartition && p < _k);
-    const HyperedgeID local_hyperedge_id = common::get_local_position_of_edge(e);
-    ASSERT(local_hyperedge_id < _hg->initialNumEdges(), "Hyperedge" << e << "does not exist");
-    ASSERT(_node == common::get_numa_node_of_edge(e),
-           "Hyperedge" << e << "is not part of numa node" << _node);
-    const HypernodeID pin_count_after = --pins_in_part[local_hyperedge_id * _k + p];
-
-    if ( pin_count_after == 0 ) {
-      // Connectivity of hyperedge decreased
-      connectivity_sets.remove(local_hyperedge_id, p);
-      for (HypernodeID u : pins(e)) {
-        _affinity[u * _k + p].w0pins.fetch_sub(edgeWeight(e), std::memory_order_relaxed);
-        _affinity[u * _k + p].w1pins.fetch_sub(edgeWeight(e), std::memory_order_relaxed);
-      }
-    } else if ( pin_count_after == 1 ) {
-      for (HypernodeID u : pins(e)) {
-        _affinity[u * _k + p].w1pins.fetch_add(edgeWeight(e), std::memory_order_relaxed);
-      }
-    }
-    return pin_count_after;
-  }
-
-  HypernodeID incrementPinCountInPartWithoutGainUpdate(const HyperedgeID e, const PartitionID p) {
-    ASSERT(_hg->edgeIsEnabled(e), "Hyperedge" << e << "is disabled");
-    ASSERT(p != kInvalidPartition && p < _k);
-    const HyperedgeID local_hyperedge_id = common::get_local_position_of_edge(e);
-    ASSERT(local_hyperedge_id < _hg->initialNumEdges(), "Hyperedge" << e << "does not exist");
-    ASSERT(_node == common::get_numa_node_of_edge(e), "Hyperedge" << e << "is not part of numa node" << _node);
-    ASSERT(local_hyperedge_id * _k + p < pins_in_part.size());
-    const HypernodeID pin_count_after = ++pins_in_part[local_hyperedge_id * _k + p];
-    if ( pin_count_after == 1 ) {
-      connectivity_sets.add(local_hyperedge_id, p);
-    }
-    return pin_count_after;
-  }
-
-<<<<<<< HEAD
-  HypernodeID incrementPinCountInPart(const HyperedgeID e, const PartitionID p) {
-    const HypernodeID result = incrementPinCountInPartWithoutGainUpdate(e, p);
-    if (result == 1) {
-      for (HypernodeID u : pins(e)) {
-        assert(u * _k + p < _affinity.size());
-        _affinity[u * _k + p].w0pins.fetch_sub(edgeWeight(e), std::memory_order_relaxed);
-        _affinity[u * _k + p].w1pins.fetch_add(edgeWeight(e), std::memory_order_relaxed);
-      }
-    }
-    return result;
-  }
-
-
-=======
->>>>>>> 64ae0fef
-  // ! Number of blocks
-  PartitionID _k;
-
-  // ! NUMA node of this partitioned hypergraph
-  int _node;
-
-  // ! Hypergraph object around which this partitioned hypergraph is wrapped
-  Hypergraph* _hg;
-
-  // ! Weight and size information for all blocks.
-<<<<<<< HEAD
-  vec< CAtomic<HypernodeWeight> > part_weight;
-
-  vec< HypernodeWeight > max_part_weight;
-
-  // ! Current block IDs of the vertices
-  vec< PartitionID > part;
-
-  // ! For each hyperedge and each block, _pins_in_part stores the number of pins in that block
-  vec< PinCountAtomic > pins_in_part;
-
-  // TODO we probably don't need connectivity sets any more, except in the IP hypergraphs which don't need parallelism support
-  // ! For each hyperedge, _connectivity_sets stores the set of blocks that the hyperedge spans
-  ConnectivitySets connectivity_sets;
-
-
-  struct AffinityInformation {
-    std::atomic<HyperedgeWeight> w0pins, w1pins;
-    AffinityInformation() : w0pins(0), w1pins(0) { }
-  };
-  // ! For each (vertex u, part i), the sum of edge weights for edges incident to u with zero/one pins in part i
-  vec< AffinityInformation > _affinity;
-
-
-
-=======
-  parallel::scalable_vector<BlockInfo> _part_info;
-  // ! Contains for each vertex the block and the number of
-  // ! incident cut hyperedges
-  parallel::scalable_vector<VertexPartInfo> _vertex_part_info;
-  // ! For each hyperedge and each block, _pins_in_part stores the
-  // ! number of pins in that block
-  parallel::scalable_vector<PinCountAtomic> _pins_in_part;
-  // ! For each hyperedge, _connectivity_sets stores the connectivity and the set of block ids
-  // ! which the pins of the hyperedge belongs to
-  ConnectivitySets _connectivity_sets;
-  // ! In order to update the pin count of a hyperedge thread-safe, a thread must acquire
-  // ! the ownership of a hyperedge via a CAS operation.
-  parallel::scalable_vector<AtomicFlag> _pin_count_update_ownership;
-  // ! It can happen that some pin count updates are failing during changeNodePart(...)
-  // ! due to concurrent updates. Each thread gathers its hyperedges which failed and
-  // ! try them again at the end.
-  ThreadLocalVector<HyperedgeID> _failed_pin_count_updates;
->>>>>>> 64ae0fef
+
 };
 
 } // namespace ds
