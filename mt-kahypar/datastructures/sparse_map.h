/*******************************************************************************
 * This file is part of KaHyPar.
 *
 * Copyright (C) 2019 Tobias Heuer <tobias.heuer@kit.edu>
 * Copyright (C) 2016 Sebastian Schlag <sebastian.schlag@kit.edu>
 *
 * KaHyPar is free software: you can redistribute it and/or modify
 * it under the terms of the GNU General Public License as published by
 * the Free Software Foundation, either version 3 of the License, or
 * (at your option) any later version.
 *
 * KaHyPar is distributed in the hope that it will be useful,
 * but WITHOUT ANY WARRANTY; without even the implied warranty of
 * MERCHANTABILITY or FITNESS FOR A PARTICULAR PURPOSE.  See the
 * GNU General Public License for more details.
 *
 * You should have received a copy of the GNU General Public License
 * along with KaHyPar.  If not, see <http://www.gnu.org/licenses/>.
 *
******************************************************************************/
/*
 * Sparse map based on sparse set representation of
 * Briggs, Preston, and Linda Torczon. "An efficient representation for sparse sets."
 * ACM Letters on Programming Languages and Systems (LOPLAS) 2.1-4 (1993): 59-69.
 */

#pragma once

#include <algorithm>
#include <limits>
#include <utility>
#include <vector>
#include <cmath>

#include "kahypar/macros.h"
#include "kahypar/meta/mandatory.h"

#include "mt-kahypar/macros.h"
#include "mt-kahypar/parallel/memory_pool.h"
#include "mt-kahypar/parallel/stl/scalable_vector.h"
#include "mt-kahypar/parallel/stl/scalable_unique_ptr.h"

namespace mt_kahypar {
namespace ds {

/*
 * Sparse map based on sparse set representation of
 * Briggs, Preston, and Linda Torczon. "An efficient representation for sparse sets."
 * ACM Letters on Programming Languages and Systems (LOPLAS) 2.1-4 (1993): 59-69.
 */

template <typename Key = Mandatory,
          typename Value = Mandatory,
          typename Derived = Mandatory>
class SparseMapBase {
 protected:
  struct MapElement {
    Key key;
    Value value;
  };

 public:
  SparseMapBase(const SparseMapBase&) = delete;
  SparseMapBase& operator= (const SparseMapBase&) = delete;

  SparseMapBase& operator= (SparseMapBase&&) = delete;

  size_t size() const {
    return _size;
  }

  void setMaxSize(const size_t max_size) {
    ASSERT(_sparse);
    _dense = reinterpret_cast<MapElement*>(_sparse + max_size);
  }

  bool contains(const Key key) const {
    return static_cast<const Derived*>(this)->containsImpl(key);
  }

  void add(const Key key, const Value value) {
    static_cast<Derived*>(this)->addImpl(key, value);
  }

  const MapElement* begin() const {
    return _dense;
  }

  const MapElement* end() const {
    return _dense + _size;
  }

  MapElement* begin() {
    return _dense;
  }

  MapElement* end() {
    return _dense + _size;
  }

  void clear() {
    static_cast<Derived*>(this)->clearImpl();
  }

  Value& operator[] (const Key key) {
    const size_t index = _sparse[key];
    if (!contains(key)) {
      _dense[_size] = MapElement { key, Value() };
      _sparse[key] = _size++;
      return _dense[_size - 1].value;
    }
    return _dense[index].value;
  }

  const Value & get(const Key key) const {
    ASSERT(contains(key), V(key));
    return _dense[_sparse[key]].value;
  }

  void freeInternalData() {
    _size = 0;
    _data = nullptr;
    _sparse = nullptr;
    _dense = nullptr;
  }

 protected:
  explicit SparseMapBase(const size_t max_size) :
    _size(0),
    _data(nullptr),
    _sparse(nullptr),
    _dense(nullptr) {
    allocate_data(max_size);
  }

  ~SparseMapBase() = default;

  SparseMapBase(SparseMapBase&& other) :
    _size(other._size),
    _data(std::move(other._data)),
    _sparse(std::move(other._sparse)),
    _dense(std::move(other._dense)) {
    other._size = 0;
    other._data = nullptr;
    other._sparse = nullptr;
    other._dense = nullptr;
  }

  void allocate_data(const size_t max_size) {
    ASSERT(!_data && !_sparse);
    const size_t num_elements = (max_size * sizeof(MapElement) + max_size * sizeof(size_t)) / sizeof(size_t);
    char* data = parallel::MemoryPool::instance().request_unused_mem_chunk(num_elements, sizeof(size_t));
    if ( data ) {
      _sparse = reinterpret_cast<size_t*>(data);
    } else {
      _data = parallel::make_unique<size_t>(num_elements);
      _sparse = reinterpret_cast<size_t*>(_data.get());
    }
    _dense = reinterpret_cast<MapElement*>(_sparse + max_size);
  }

  size_t _size;
  parallel::tbb_unique_ptr<size_t> _data;
  size_t* _sparse;
  MapElement* _dense;
};


template <typename Key = Mandatory,
          typename Value = Mandatory>
class SparseMap final : public SparseMapBase<Key, Value, SparseMap<Key, Value> >{
  using Base = SparseMapBase<Key, Value, SparseMap<Key, Value> >;
  friend Base;

 public:
  explicit SparseMap(const Key max_size) :
    Base(max_size) { }

  SparseMap(const SparseMap&) = delete;
  SparseMap& operator= (const SparseMap& other) = delete;

  SparseMap(SparseMap&& other) :
    Base(std::move(other)) { }

  SparseMap& operator= (SparseMap&& other) {
    _data = std::move(other._data);
    _sparse = std::move(other._sparse);
    _size = 0;
    _dense = std::move(other._dense);
    other._size = 0;
    other._data = nullptr;
    other._sparse = nullptr;
    other._dense = nullptr;
    return *this;
  }

  ~SparseMap() = default;

  void remove(const Key key) {
    const size_t index = _sparse[key];
    if (index < _size && _dense[index].key == key) {
      std::swap(_dense[index], _dense[_size - 1]);
      _sparse[_dense[index].key] = index;
      --_size;
    }
  }

 private:
  bool containsImpl(const Key key) const {
    const size_t index = _sparse[key];
    return index < _size && _dense[index].key == key;
  }


  void addImpl(const Key key, const Value value) {
    const size_t index = _sparse[key];
    if (index >= _size || _dense[index].key != key) {
      _dense[_size] = { key, value };
      _sparse[key] = _size++;
    }
  }

  void clearImpl() {
    _size = 0;
  }

  using Base::_data;
  using Base::_sparse;
  using Base::_dense;
  using Base::_size;
};

/*!
 * Sparse map implementation that uses a fixed size.
 * In contrast to the implementation in KaHyPar (see kahypar/datastructure/sparse_map.h),
 * which uses as size the cardinality of the key universe, hash collisions have to be handled
 * explicitly. Hash collisions are resolved with linear probing.
 * Advantage of the implementation is that it uses significantly less space than the
 * version in KaHyPar and should be therefore more cache-efficient.
 * Note, there is no fallback strategy if all slots of the sparse map are occupied by an
 * element. Please make sure that no more than MAP_SIZE elements are inserted into the
 * sparse map. Otherwise, the behavior is undefined.
 */
template <typename Key = Mandatory,
          typename Value = Mandatory>
class FixedSizeSparseMap {

  struct MapElement {
    Key key;
    Value value;
  };

  struct SparseElement {
    MapElement* element;
    size_t timestamp;
  };

 public:

  static constexpr size_t MAP_SIZE = 32768; // Size of sparse map is approx. 1 MB

  static_assert(MAP_SIZE && ((MAP_SIZE & (MAP_SIZE - 1)) == 0UL), "Size of map is not a power of two!");

  explicit FixedSizeSparseMap(const Value initial_value) :
    _map_size(0),
    _initial_value(initial_value),
    _data(nullptr),
    _size(0),
    _timestamp(1),
    _sparse(nullptr),
    _dense(nullptr) {
    allocate(MAP_SIZE);
  }

  explicit FixedSizeSparseMap(const size_t max_size,
                              const Value initial_value) :
    _map_size(0),
    _initial_value(initial_value),
    _data(nullptr),
    _size(0),
    _timestamp(1),
    _sparse(nullptr),
    _dense(nullptr) {
    allocate(max_size);
  }

  FixedSizeSparseMap(const FixedSizeSparseMap&) = delete;
  FixedSizeSparseMap& operator= (const FixedSizeSparseMap& other) = delete;

  FixedSizeSparseMap(FixedSizeSparseMap&& other) :
    _map_size(other._map_size),
    _initial_value(other._initial_value),
    _data(std::move(other._data)),
    _size(other._size),
    _timestamp(other._timestamp),
    _sparse(std::move(other._sparse)),
    _dense(std::move(other._dense)) {
    other._data = nullptr;
    other._sparse = nullptr;
    other._dense = nullptr;
  }

  ~FixedSizeSparseMap() = default;

  size_t capacity() const {
    return _map_size;
  }

  size_t size() const {
    return _size;
  }

  const MapElement* begin() const {
    return _dense;
  }

  const MapElement* end() const {
    return _dense + _size;
  }

  MapElement* begin() {
    return _dense;
  }

  MapElement* end() {
    return _dense + _size;
  }

  void setMaxSize(const size_t max_size) {
    if ( max_size > _map_size ) {
      freeInternalData();
      allocate(max_size);
    }
  }

  bool contains(const Key key) const {
    SparseElement* s = find(key);
    return containsValidElement(key, s);
  }

  Value& operator[] (const Key key) {
    SparseElement* s = find(key);
    if ( containsValidElement(key, s) ) {
      ASSERT(s->element);
      return s->element->value;
    } else {
      return addElement(key, _initial_value, s)->value;
    }
  }

  const Value & get(const Key key) const {
    ASSERT(contains(key));
    return find(key)->element->value;
  }

  void clear() {
    _size = 0;
    ++_timestamp;
  }

  void freeInternalData() {
    _size = 0;
    _timestamp = 0;
    _data = nullptr;
    _sparse = nullptr;
    _dense = nullptr;
  }

 private:
  inline SparseElement* find(const Key key) const {
    ASSERT(_size < _map_size);
    size_t hash = key & ( _map_size - 1 );
    while ( _sparse[hash].timestamp == _timestamp ) {
      ASSERT(_sparse[hash].element);
      if ( _sparse[hash].element->key == key ) {
        return &_sparse[hash];
      }
      hash = (hash + 1) & ( _map_size - 1 );
    }
    return &_sparse[hash];
  }

  inline bool containsValidElement(const Key key,
                                   const SparseElement* s) const {
    unused(key);
    ASSERT(s);
    const bool is_contained = s->timestamp == _timestamp;
    ASSERT(!is_contained || s->element->key == key);
    return is_contained;
  }

  inline MapElement* addElement(const Key key,
                                const Value value,
                                SparseElement* s) {
    ASSERT(find(key) == s);
    _dense[_size] = MapElement { key, value };
    *s = SparseElement { &_dense[_size++], _timestamp };
    return s->element;
  }

  void allocate(const size_t size) {
    if ( _data == nullptr ) {
      _map_size = align_to_next_power_of_two(size);
      _data = std::make_unique<uint8_t[]>(
        _map_size * sizeof(MapElement) + _map_size * sizeof(SparseElement));
      _size = 0;
      _timestamp = 1;
      _sparse = reinterpret_cast<SparseElement*>(_data.get());
      _dense = reinterpret_cast<MapElement*>(_data.get() +  + sizeof(SparseElement) * _map_size);
      memset(_data.get(), 0, _map_size * (sizeof(MapElement) + sizeof(SparseElement)));
    }

  }

  size_t align_to_next_power_of_two(const size_t size) const {
    return std::pow(2.0, std::ceil(std::log2(static_cast<double>(size))));
  }

  size_t _map_size;
  const Value _initial_value;
  std::unique_ptr<uint8_t[]> _data;

  size_t _size;
  size_t _timestamp;
  SparseElement* _sparse;
  MapElement* _dense;
};

template <typename Key = Mandatory,
          typename Value = Mandatory,
          typename Derived = Mandatory>
class DynamicMapBase {

 public:
  static constexpr size_t INVALID_POS_MASK = ~(std::numeric_limits<size_t>::max() >> 1); // MSB is set
  static constexpr size_t INITIAL_CAPACITY = 16;

  explicit DynamicMapBase() :
    _capacity(32),
    _size(0),
    _timestamp(1),
    _data(nullptr) {
    initialize(INITIAL_CAPACITY);
  }

  DynamicMapBase(const DynamicMapBase&) = delete;
  DynamicMapBase& operator= (const DynamicMapBase& other) = delete;

  DynamicMapBase(DynamicMapBase&& other) = default;
  DynamicMapBase& operator= (DynamicMapBase&& other) = default;

  ~DynamicMapBase() = default;

  size_t capacity() const {
    return _capacity;
  }

  size_t size() const {
    return _size;
  }

  void initialize(const size_t capacity) {
    _size = 0;
    _capacity = align_to_next_power_of_two(capacity);
    _timestamp = 1;
    const size_t alloc_size = static_cast<const Derived*>(this)->size_in_bytes();
    _data = std::make_unique<uint8_t[]>(alloc_size);
    memset(_data.get(), 0, alloc_size);
    static_cast<Derived*>(this)->initializeImpl();
  }

  bool contains(const Key key) const {
    const size_t pos = find(key);
    return pos < INVALID_POS_MASK;
  }

  Value& operator[] (const Key key) {
    size_t pos = find(key);
    if ( pos < INVALID_POS_MASK ) {
      return getValue(pos);
    } else {
      if (_size + 1 > (_capacity * 2) / 5) {
        grow();
        pos = find(key);
      }
      return static_cast<Derived*>(this)->addElementImpl(key, Value(), pos & ~INVALID_POS_MASK);
    }
  }

  const Value& get(const Key key) const {
    ASSERT(contains(key));
    return getValue(find(key));
  }

  const Value* get_if_contained(const Key key) const {
    const size_t pos = find(key);
    if ( pos < INVALID_POS_MASK ) {
      return &getValue(pos);
    } else {
      return nullptr;
    }
  }

  void clear() {
    _size = 0;
    ++_timestamp;
  }

 private:
  inline size_t find(const Key key) const {
    return static_cast<const Derived*>(this)->findImpl(key);
  }

  void grow() {
    const size_t old_size = _size;
    const size_t old_capacity = _capacity;
    const size_t old_timestamp = _timestamp;
    const size_t new_capacity = 2UL * _capacity;
    const std::unique_ptr<uint8_t[]> old_data = std::move(_data);
    const uint8_t* old_data_begin = old_data.get();
    initialize(new_capacity);
    static_cast<Derived*>(this)->rehashImpl(
      old_data_begin, old_size, old_capacity, old_timestamp);
  }

  MT_KAHYPAR_ATTRIBUTE_ALWAYS_INLINE Value& getValue(const size_t pos) const {
    return static_cast<const Derived*>(this)->valueAtPos(pos);
  }

  constexpr size_t align_to_next_power_of_two(const size_t size) const {
    ASSERT(size > 0);
    return std::pow(2.0, std::ceil(std::log2(static_cast<double>(size))));
  }

 protected:
  size_t _capacity;
  size_t _size;
  size_t _timestamp;
  std::unique_ptr<uint8_t[]> _data;
};



template <typename Key = Mandatory,
          typename Value = Mandatory>
<<<<<<< HEAD
class DynamicSparseMap final : public DynamicMapBase<Key, Value, impl::SparseElement<Key, Value>,
                                        impl::MapElement<Key, Value>, DynamicSparseMap<Key, Value>> {
  using SparseElement = impl::SparseElement<Key, Value>;
  using MapElement = impl::MapElement<Key, Value>;
  using Base = DynamicMapBase<Key, Value, SparseElement, MapElement, DynamicSparseMap<Key, Value>>;
  using Base::_capacity;
  using Base::_size;
  using Base::_timestamp;
  using Base::find;
=======
class DynamicSparseMap final : public DynamicMapBase<Key, Value, DynamicSparseMap<Key, Value>> {

  struct MapElement {
    Key key;
    Value value;
  };

  struct SparseElement {
    MapElement* element;
    size_t timestamp;
  };

  using Base = DynamicMapBase<Key, Value, DynamicSparseMap<Key, Value>>;
  using Base::INVALID_POS_MASK;
>>>>>>> 03618d5e

  friend Base;

 public:
  explicit DynamicSparseMap() :
    Base(),
    _sparse(nullptr),
    _dense(nullptr) {
    Base::initialize(_capacity);
  }

  DynamicSparseMap(const DynamicSparseMap&) = delete;
  DynamicSparseMap& operator= (const DynamicSparseMap& other) = delete;

  DynamicSparseMap(DynamicSparseMap&& other) = default;
  DynamicSparseMap& operator= (DynamicSparseMap&& other) = default;

  ~DynamicSparseMap() = default;

  const MapElement* begin() const {
    return _dense;
  }

  const MapElement* end() const {
    return _dense + _size;
  }

  MapElement* begin() {
    return _dense;
  }

  MapElement* end() {
    return _dense + _size;
  }

  void freeInternalData() {
    _size = 0;
    _timestamp = 0;
    _data = nullptr;
    _sparse = nullptr;
    _dense = nullptr;
  }

  size_t size_in_bytes() const {
    return _capacity * (sizeof(SparseElement) + sizeof(MapElement));
  }

 private:
  MT_KAHYPAR_ATTRIBUTE_ALWAYS_INLINE size_t findImpl(const Key key) const {
    size_t hash = key & (_capacity - 1);
    while ( _sparse[hash].timestamp == _timestamp ) {
      if ( _sparse[hash].element->key == key ) {
        return hash;
      }
      hash = (hash + 1) & (_capacity - 1);
    }
    return hash | INVALID_POS_MASK;
  }

  MT_KAHYPAR_ATTRIBUTE_ALWAYS_INLINE Value& valueAtPos(const size_t pos) const {
    ASSERT(pos < _capacity);
    ASSERT(_sparse[pos].timestamp == _timestamp);
    return _sparse[pos].element->value;
  }

  MT_KAHYPAR_ATTRIBUTE_ALWAYS_INLINE Value& addElementImpl(const Key key, const Value value, const size_t pos) {
    ASSERT(pos < _capacity);
    _dense[_size] = MapElement { key, value };
    _sparse[pos] = SparseElement { &_dense[_size++], _timestamp };
    return _sparse[pos].element->value;
  }

  void initializeImpl() {
    _sparse = reinterpret_cast<SparseElement*>(_data.get());
    _dense = reinterpret_cast<MapElement*>(_data.get() + sizeof(SparseElement) * _capacity);
  }

  void rehashImpl(const uint8_t* old_data_begin,
                  const size_t old_size,
                  const size_t old_capacity,
                  const size_t) {
    const MapElement* elements = reinterpret_cast<const MapElement*>(
      old_data_begin + sizeof(SparseElement) * old_capacity);
    for (size_t i = 0; i < old_size; ++i ) {
      const size_t pos = findImpl(elements[i].key) & ~INVALID_POS_MASK;
      addElementImpl(elements[i].key, elements[i].value, pos);
    }
    ASSERT(old_size == _size);
  }


  using Base::_capacity;
  using Base::_size;
  using Base::_timestamp;
  using Base::_data;

  SparseElement* _sparse;
  MapElement* _dense;
};


template <typename Key = Mandatory,
          typename Value = Mandatory>
class DynamicFlatMap final : public DynamicMapBase<Key, Value, DynamicFlatMap<Key, Value>> {

  struct MapElement {
    Key key;
    Value value;
    size_t timestamp;
  };

  using Base = DynamicMapBase<Key, Value, DynamicFlatMap<Key, Value>>;
  using Base::INVALID_POS_MASK;
  friend Base;

 public:
  explicit DynamicFlatMap() :
    Base(),
<<<<<<< HEAD
    _data(nullptr) {
    Base::initialize(_capacity);
  }
=======
    _elements(nullptr) { }
>>>>>>> 03618d5e

  DynamicFlatMap(const DynamicFlatMap&) = delete;
  DynamicFlatMap& operator= (const DynamicFlatMap& other) = delete;

  DynamicFlatMap(DynamicFlatMap&& other) = default;
  DynamicFlatMap& operator= (DynamicFlatMap&& other) = default;

  ~DynamicFlatMap() = default;

  void freeInternalData() {
    _size = 0;
    _timestamp = 0;
    _data = nullptr;
    _elements = nullptr;
  }

  size_t size_in_bytes() const {
    return _capacity * sizeof(MapElement);
  }

 private:
  MT_KAHYPAR_ATTRIBUTE_ALWAYS_INLINE size_t findImpl(const Key key) const {
    size_t hash = key & (_capacity - 1);
    while ( _elements[hash].timestamp == _timestamp ) {
      if ( _elements[hash].key == key ) {
        return hash;
      }
      hash = (hash + 1) & (_capacity - 1);
    }
    return hash | INVALID_POS_MASK;
  }

  MT_KAHYPAR_ATTRIBUTE_ALWAYS_INLINE Value& valueAtPos(const size_t pos) const {
    ASSERT(pos < _capacity);
    ASSERT(_elements[pos].timestamp == _timestamp);
    return _elements[pos].value;
  }

  MT_KAHYPAR_ATTRIBUTE_ALWAYS_INLINE Value& addElementImpl(Key key, Value value, const size_t pos) {
    ASSERT(pos < _capacity);
    _elements[pos] = MapElement { key, value, _timestamp };
    _size++;
    return _elements[pos].value;
  }

  void initializeImpl() {
    _elements = reinterpret_cast<MapElement*>(_data.get());
  }

  void rehashImpl(const uint8_t* old_data_begin,
                  const size_t old_size,
                  const size_t old_capacity,
                  const size_t old_timestamp) {
    unused(old_size);
    const MapElement* elements = reinterpret_cast<const MapElement*>(old_data_begin);
    for (size_t i = 0; i < old_capacity; ++i ) {
      if ( elements[i].timestamp == old_timestamp ) {
        const size_t pos = findImpl(elements[i].key) & ~INVALID_POS_MASK;
        addElementImpl(elements[i].key, elements[i].value, pos);
      }
    }
    ASSERT(old_size == _size);
  }

  using Base::_capacity;
  using Base::_size;
  using Base::_timestamp;
  using Base::_data;
  MapElement* _elements;
};

struct EmptyStruct { };
template<typename Key>
using DynamicSparseSet = DynamicSparseMap<Key, EmptyStruct>;

} // namespace ds
} // namespace mt_kahypar<|MERGE_RESOLUTION|>--- conflicted
+++ resolved
@@ -543,17 +543,6 @@
 
 template <typename Key = Mandatory,
           typename Value = Mandatory>
-<<<<<<< HEAD
-class DynamicSparseMap final : public DynamicMapBase<Key, Value, impl::SparseElement<Key, Value>,
-                                        impl::MapElement<Key, Value>, DynamicSparseMap<Key, Value>> {
-  using SparseElement = impl::SparseElement<Key, Value>;
-  using MapElement = impl::MapElement<Key, Value>;
-  using Base = DynamicMapBase<Key, Value, SparseElement, MapElement, DynamicSparseMap<Key, Value>>;
-  using Base::_capacity;
-  using Base::_size;
-  using Base::_timestamp;
-  using Base::find;
-=======
 class DynamicSparseMap final : public DynamicMapBase<Key, Value, DynamicSparseMap<Key, Value>> {
 
   struct MapElement {
@@ -568,7 +557,6 @@
 
   using Base = DynamicMapBase<Key, Value, DynamicSparseMap<Key, Value>>;
   using Base::INVALID_POS_MASK;
->>>>>>> 03618d5e
 
   friend Base;
 
@@ -687,13 +675,7 @@
  public:
   explicit DynamicFlatMap() :
     Base(),
-<<<<<<< HEAD
-    _data(nullptr) {
-    Base::initialize(_capacity);
-  }
-=======
     _elements(nullptr) { }
->>>>>>> 03618d5e
 
   DynamicFlatMap(const DynamicFlatMap&) = delete;
   DynamicFlatMap& operator= (const DynamicFlatMap& other) = delete;
