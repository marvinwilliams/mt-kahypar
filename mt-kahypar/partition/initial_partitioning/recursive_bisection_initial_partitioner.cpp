--- conflicted
+++ resolved
@@ -424,12 +424,8 @@
     // Extracts the block of the hypergraph which we recursively want to partition as
     // seperate unpartitioned hypergraph.
     bool cut_net_splitting = _context.partition.objective == kahypar::Objective::km1;
-<<<<<<< HEAD
-    auto copy_hypergraph = _hg.extract(_task_group_id, _block, cut_net_splitting,
+    auto copy_hypergraph = _hg.extract(_block, cut_net_splitting,
                                        _context.preprocessing.stable_construction_of_incident_edges);
-=======
-    auto copy_hypergraph = _hg.extract(_block, cut_net_splitting);
->>>>>>> 8d1f6ee6
     Hypergraph& rb_hypergraph = copy_hypergraph.first;
     auto& mapping = copy_hypergraph.second;
 
