/*******************************************************************************
 * This file is part of KaHyPar.
 *
 * Copyright (C) 2018 Sebastian Schlag <sebastian.schlag@kit.edu>
 * Copyright (C) 2019 Tobias Heuer <tobias.heuer@kit.edu>
 *
 * KaHyPar is free software: you can redistribute it and/or modify
 * it under the terms of the GNU General Public License as published by
 * the Free Software Foundation, either version 3 of the License, or
 * (at your option) any later version.
 *
 * KaHyPar is distributed in the hope that it will be useful,
 * but WITHOUT ANY WARRANTY; without even the implied warranty of
 * MERCHANTABILITY or FITNESS FOR A PARTICULAR PURPOSE.  See the
 * GNU General Public License for more details.
 *
 * You should have received a copy of the GNU General Public License
 * along with KaHyPar.  If not, see <http://www.gnu.org/licenses/>.
 *
 ******************************************************************************/

#pragma once

#include "kahypar/meta/registrar.h"

#include "mt-kahypar/partition/context.h"
#include "mt-kahypar/partition/factories.h"
#include "mt-kahypar/partition/refinement/do_nothing_refiner.h"
#include "mt-kahypar/partition/refinement/label_propagation_refiner.h"

<<<<<<< HEAD
#define REGISTER_DISPATCHED_LP_REFINER(id, dispatcher, t, ...)                      \
  static meta::Registrar<RefinementFactory> JOIN(register_ ## dispatcher, t)( \
    id,                                                                             \
    [](Hypergraph& hypergraph, const Context& context) {                            \
    return dispatcher::create(                                                      \
      std::forward_as_tuple(hypergraph, context),                                   \
      __VA_ARGS__                                                                   \
      );                                                                            \
  })

#define REGISTER_LP_REFINER(id, refiner, t)                                      \
  static meta::Registrar<RefinementFactory> JOIN(register_ ## refiner, t)( \
    id,                                                                          \
    [](Hypergraph& hypergraph, const Context& context) -> IRefiner* {            \
    return new refiner(hypergraph, context);                                     \
  })

namespace mt_kahypar {

REGISTER_DISPATCHED_LP_REFINER(RefinementAlgorithm::label_propagation_cut,
                               LabelPropagationCutDispatcher, Cut,
                               meta::PolicyRegistry<ExecutionType>::getInstance().getPolicy(
                                 context.refinement.execution_policy));
=======
#define REGISTER_DISPATCHED_LP_REFINER(id, dispatcher, t, ...)                               \
  static kahypar::meta::Registrar<LabelPropagationFactory> JOIN(register_ ## dispatcher, t)( \
    id,                                                                                      \
    [](Hypergraph& hypergraph, const Context& context) {                                     \
    return dispatcher::create(                                                               \
      std::forward_as_tuple(hypergraph, context),                                            \
      __VA_ARGS__                                                                            \
      );                                                                                     \
  })

#define REGISTER_LP_REFINER(id, refiner, t)                                               \
  static kahypar::meta::Registrar<LabelPropagationFactory> JOIN(register_ ## refiner, t)( \
    id,                                                                                   \
    [](Hypergraph& hypergraph, const Context& context) -> IRefiner* {                     \
    return new refiner(hypergraph, context);                                              \
  })

namespace mt_kahypar {
REGISTER_DISPATCHED_LP_REFINER(LabelPropagationAlgorithm::label_propagation_cut,
                               LabelPropagationCutDispatcher, Cut,
                               kahypar::meta::PolicyRegistry<ExecutionType>::getInstance().getPolicy(
                                 context.refinement.label_propagation.execution_policy));
>>>>>>> 70eb4179

REGISTER_DISPATCHED_LP_REFINER(RefinementAlgorithm::label_propagation_km1,
                               LabelPropagationKm1Dispatcher, Km1,
<<<<<<< HEAD
                               meta::PolicyRegistry<ExecutionType>::getInstance().getPolicy(
                                 context.refinement.execution_policy));

REGISTER_DISPATCHED_LP_REFINER(RefinementAlgorithm::flow,
                               FlowDispatcher, Km1,
                               meta::PolicyRegistry<ExecutionType>::getInstance().getPolicy(
                                 context.refinement.execution_policy));


REGISTER_LP_REFINER(RefinementAlgorithm::do_nothing, DoNothingRefiner, 1);

} // namespace mt_kahypar
=======
                               kahypar::meta::PolicyRegistry<ExecutionType>::getInstance().getPolicy(
                                 context.refinement.label_propagation.execution_policy));

REGISTER_LP_REFINER(LabelPropagationAlgorithm::do_nothing, DoNothingRefiner, 1);
}  // namespace mt_kahypar
>>>>>>> 70eb4179
<|MERGE_RESOLUTION|>--- conflicted
+++ resolved
@@ -28,9 +28,8 @@
 #include "mt-kahypar/partition/refinement/do_nothing_refiner.h"
 #include "mt-kahypar/partition/refinement/label_propagation_refiner.h"
 
-<<<<<<< HEAD
 #define REGISTER_DISPATCHED_LP_REFINER(id, dispatcher, t, ...)                      \
-  static meta::Registrar<RefinementFactory> JOIN(register_ ## dispatcher, t)( \
+  static kahypar::meta::Registrar<RefinementFactory> JOIN(register_ ## dispatcher, t)( \
     id,                                                                             \
     [](Hypergraph& hypergraph, const Context& context) {                            \
     return dispatcher::create(                                                      \
@@ -40,7 +39,7 @@
   })
 
 #define REGISTER_LP_REFINER(id, refiner, t)                                      \
-  static meta::Registrar<RefinementFactory> JOIN(register_ ## refiner, t)( \
+  static kahypar::meta::Registrar<RefinementFactory> JOIN(register_ ## refiner, t)( \
     id,                                                                          \
     [](Hypergraph& hypergraph, const Context& context) -> IRefiner* {            \
     return new refiner(hypergraph, context);                                     \
@@ -50,52 +49,20 @@
 
 REGISTER_DISPATCHED_LP_REFINER(RefinementAlgorithm::label_propagation_cut,
                                LabelPropagationCutDispatcher, Cut,
-                               meta::PolicyRegistry<ExecutionType>::getInstance().getPolicy(
+                               kahypar::meta::PolicyRegistry<ExecutionType>::getInstance().getPolicy(
                                  context.refinement.execution_policy));
-=======
-#define REGISTER_DISPATCHED_LP_REFINER(id, dispatcher, t, ...)                               \
-  static kahypar::meta::Registrar<LabelPropagationFactory> JOIN(register_ ## dispatcher, t)( \
-    id,                                                                                      \
-    [](Hypergraph& hypergraph, const Context& context) {                                     \
-    return dispatcher::create(                                                               \
-      std::forward_as_tuple(hypergraph, context),                                            \
-      __VA_ARGS__                                                                            \
-      );                                                                                     \
-  })
-
-#define REGISTER_LP_REFINER(id, refiner, t)                                               \
-  static kahypar::meta::Registrar<LabelPropagationFactory> JOIN(register_ ## refiner, t)( \
-    id,                                                                                   \
-    [](Hypergraph& hypergraph, const Context& context) -> IRefiner* {                     \
-    return new refiner(hypergraph, context);                                              \
-  })
-
-namespace mt_kahypar {
-REGISTER_DISPATCHED_LP_REFINER(LabelPropagationAlgorithm::label_propagation_cut,
-                               LabelPropagationCutDispatcher, Cut,
-                               kahypar::meta::PolicyRegistry<ExecutionType>::getInstance().getPolicy(
-                                 context.refinement.label_propagation.execution_policy));
->>>>>>> 70eb4179
 
 REGISTER_DISPATCHED_LP_REFINER(RefinementAlgorithm::label_propagation_km1,
                                LabelPropagationKm1Dispatcher, Km1,
-<<<<<<< HEAD
-                               meta::PolicyRegistry<ExecutionType>::getInstance().getPolicy(
+                               kahypar::meta::PolicyRegistry<ExecutionType>::getInstance().getPolicy(
                                  context.refinement.execution_policy));
 
 REGISTER_DISPATCHED_LP_REFINER(RefinementAlgorithm::flow,
                                FlowDispatcher, Km1,
-                               meta::PolicyRegistry<ExecutionType>::getInstance().getPolicy(
+                               kahypar::meta::PolicyRegistry<ExecutionType>::getInstance().getPolicy(
                                  context.refinement.execution_policy));
 
 
 REGISTER_LP_REFINER(RefinementAlgorithm::do_nothing, DoNothingRefiner, 1);
 
-} // namespace mt_kahypar
-=======
-                               kahypar::meta::PolicyRegistry<ExecutionType>::getInstance().getPolicy(
-                                 context.refinement.label_propagation.execution_policy));
-
-REGISTER_LP_REFINER(LabelPropagationAlgorithm::do_nothing, DoNothingRefiner, 1);
-}  // namespace mt_kahypar
->>>>>>> 70eb4179
+} // namespace mt_kahypar