/*******************************************************************************
 * This file is part of KaHyPar.
 *
 * Copyright (C) 2019 Tobias Heuer <tobias.heuer@kit.edu>
 * Copyright (C) 2019 Lars Gottesbüren <lars.gottesbueren@kit.edu>
 *
 * KaHyPar is free software: you can redistribute it and/or modify
 * it under the terms of the GNU General Public License as published by
 * the Free Software Foundation, either version 3 of the License, or
 * (at your option) any later version.
 *
 * KaHyPar is distributed in the hope that it will be useful,
 * but WITHOUT ANY WARRANTY; without even the implied warranty of
 * MERCHANTABILITY or FITNESS FOR A PARTICULAR PURPOSE.  See the
 * GNU General Public License for more details.
 *
 * You should have received a copy of the GNU General Public License
 * along with KaHyPar.  If not, see <http://www.gnu.org/licenses/>.
 *
 ******************************************************************************/
#pragma once

#include "mt-kahypar/definitions.h"
#include "mt-kahypar/partition/context_enum_classes.h"

#include "kahypar/partition/context_enum_classes.h"

namespace mt_kahypar {
struct PartitioningParameters {
  #ifdef KAHYPAR_USE_N_LEVEL_PARADIGM
  Paradigm paradigm = Paradigm::nlevel;
  #else
  Paradigm paradigm = Paradigm::multilevel;
  #endif
  kahypar::Mode mode = kahypar::Mode::UNDEFINED;
  kahypar::Objective objective = kahypar::Objective::UNDEFINED;
  double epsilon = std::numeric_limits<double>::max();
  PartitionID k = std::numeric_limits<PartitionID>::max();
  int seed = 0;
  size_t num_vcycles = 0;

  int time_limit = 0;
  std::vector<HypernodeWeight> perfect_balance_part_weights;
  std::vector<HypernodeWeight> max_part_weights;
  double large_hyperedge_size_threshold_factor = std::numeric_limits<double>::max();
  HypernodeID large_hyperedge_size_threshold = std::numeric_limits<HypernodeID>::max();
  HypernodeID ignore_hyperedge_size_threshold = std::numeric_limits<HypernodeID>::max();

  bool verbose_output = true;
  bool show_detailed_timings = false;
  bool show_detailed_clustering_timings = false;
  bool measure_detailed_uncontraction_timings = false;
  size_t timings_output_depth = std::numeric_limits<size_t>::max();
  bool show_memory_consumption = false;
  bool show_advanced_cut_analysis = false;
  bool enable_progress_bar = false;
  bool sp_process_output = false;
  bool csv_output = false;
  bool write_partition_file = true;

  int snapshot_interval = std::numeric_limits<int>::max();

  std::string graph_filename { };
  std::string graph_partition_output_folder {};
  std::string graph_partition_filename { };
  std::string graph_community_filename { };
  std::string preset_file { };
};

std::ostream & operator<< (std::ostream& str, const PartitioningParameters& params);

struct CommunityDetectionParameters {
  LouvainEdgeWeight edge_weight_function = LouvainEdgeWeight::UNDEFINED;
  uint32_t max_pass_iterations = std::numeric_limits<uint32_t>::max();
  long double min_vertex_move_fraction = std::numeric_limits<long double>::max();
  size_t vertex_degree_sampling_threshold = std::numeric_limits<size_t>::max();
};

std::ostream & operator<< (std::ostream& str, const CommunityDetectionParameters& params);

struct PreprocessingParameters {
  bool stable_construction_of_incident_edges = false;
  bool use_community_detection = false;
  CommunityDetectionParameters community_detection = { };
};

std::ostream & operator<< (std::ostream& str, const PreprocessingParameters& params);

struct RatingParameters {
  RatingFunction rating_function = RatingFunction::UNDEFINED;
  HeavyNodePenaltyPolicy heavy_node_penalty_policy = HeavyNodePenaltyPolicy::UNDEFINED;
  AcceptancePolicy acceptance_policy = AcceptancePolicy::UNDEFINED;
};

std::ostream & operator<< (std::ostream& str, const RatingParameters& params);

struct CoarseningParameters {
  CoarseningAlgorithm algorithm = CoarseningAlgorithm::UNDEFINED;
  RatingParameters rating = { };
  HypernodeID contraction_limit_multiplier = std::numeric_limits<HypernodeID>::max();
  bool use_adaptive_edge_size = false;
  bool use_adaptive_max_allowed_node_weight = false;
  double max_allowed_weight_fraction = std::numeric_limits<double>::max();
  double adaptive_node_weight_shrink_factor_threshold = std::numeric_limits<double>::max();
  double max_allowed_weight_multiplier = std::numeric_limits<double>::max();
  double minimum_shrink_factor = std::numeric_limits<double>::max();
  double maximum_shrink_factor = std::numeric_limits<double>::max();
  size_t vertex_degree_sampling_threshold = std::numeric_limits<size_t>::max();

  // Those will be determined dynamically
  HypernodeWeight max_allowed_node_weight = 0;
  HypernodeID contraction_limit = 0;
};


std::ostream & operator<< (std::ostream& str, const CoarseningParameters& params);

struct LabelPropagationParameters {
  LabelPropagationAlgorithm algorithm = LabelPropagationAlgorithm::do_nothing;
  size_t maximum_iterations = 1;
  bool rebalancing = true;
  bool execute_sequential = false;
  size_t hyperedge_size_activation_threshold = std::numeric_limits<size_t>::max();
};

std::ostream & operator<< (std::ostream& str, const LabelPropagationParameters& params);

struct FMParameters {
  FMAlgorithm algorithm = FMAlgorithm::do_nothing;
  size_t multitry_rounds = 1;
  bool perform_moves_global = false;
  bool revert_parallel = true;
  double rollback_balance_violation_factor = std::numeric_limits<double>::max();
  mutable size_t num_seed_nodes = 1;
  bool shuffle = true;
  mutable bool obey_minimal_parallelism = false;
  double min_improvement = -1.0;
  bool release_nodes = true;
  double time_limit_factor = std::numeric_limits<double>::max();
<<<<<<< HEAD
  bool greedy = false;
=======
  FMAssignmentStrategy assignment_strategy = FMAssignmentStrategy::random_assignment;
  bool sync_with_mq = false;
  size_t num_moves_before_sync = 10;
>>>>>>> 259ef022
};

std::ostream& operator<<(std::ostream& out, const FMParameters& params);

struct GreedyRefinementParameters {
  GreedyRefinementAlgorithm algorithm = GreedyRefinementAlgorithm::do_nothing;
  size_t multitry_rounds = 1;
  mutable bool obey_minimal_parallelism = false;
  bool shuffle = true;
  bool release_nodes = true;
  GreedyAssignmentStrategy assignment_strategy =
      GreedyAssignmentStrategy::random_assignment;
  size_t num_moves_before_sync = 10;
  bool sync_with_mq = true;
  // Add your parameters here
};

std::ostream& operator<<(std::ostream& out, const GreedyRefinementParameters& params);

struct NLevelGlobalFMParameters {
  bool use_global_fm = false;   // TODO this should be renamed to something more appropriate: e.g. log_level_fm or refine_after_coarsening_pass
  bool refine_until_no_improvement = false;
  size_t num_seed_nodes = 0;
  bool obey_minimal_parallelism = false;
};

std::ostream& operator<<(std::ostream& out, const NLevelGlobalFMParameters& params);

struct RefinementParameters {
  LabelPropagationParameters label_propagation;
  FMParameters fm;
  GreedyRefinementParameters greedy;
  NLevelGlobalFMParameters global_fm;
  bool refine_until_no_improvement = false;
  size_t max_batch_size = std::numeric_limits<size_t>::max();
  size_t min_border_vertices_per_thread = 0;
};

std::ostream & operator<< (std::ostream& str, const RefinementParameters& params);

struct SparsificationParameters {
  bool use_degree_zero_contractions = false;
  bool use_heavy_net_removal = false;
  bool use_similiar_net_removal = false;
  double hyperedge_pin_weight_fraction = 0.0;
  size_t min_hash_footprint_size = 0;
  double jaccard_threshold = 1.0;
  SimiliarNetCombinerStrategy similiar_net_combiner_strategy = SimiliarNetCombinerStrategy::UNDEFINED;
  // Those will be determined dynamically
  HypernodeWeight max_hyperedge_pin_weight = std::numeric_limits<HypernodeWeight>::max();
};

std::ostream & operator<< (std::ostream& str, const SparsificationParameters& params);

struct InitialPartitioningParameters {
  InitialPartitioningParameters() :
    // Enable all initial partitioner per default
    enabled_ip_algos(static_cast<size_t>(InitialPartitioningAlgorithm::UNDEFINED), true) { }

  InitialPartitioningMode mode = InitialPartitioningMode::UNDEFINED;
  RefinementParameters refinement = { };
  std::vector<bool> enabled_ip_algos;
  size_t runs = 1;
  bool use_adaptive_ip_runs = false;
  size_t min_adaptive_ip_runs = std::numeric_limits<size_t>::max();
  bool use_adaptive_epsilon = false;
  bool perform_refinement_on_best_partitions = false;
  size_t fm_refinment_rounds = 1;
  bool remove_degree_zero_hns_before_ip = false;
  size_t lp_maximum_iterations = 1;
  size_t lp_initial_block_size = 1;
};

std::ostream & operator<< (std::ostream& str, const InitialPartitioningParameters& params);

struct SharedMemoryParameters {
  size_t num_threads = 1;
  bool use_localized_random_shuffle = false;
  size_t shuffle_block_size = 2;
  double degree_of_parallelism = 1.0;
};

std::ostream & operator<< (std::ostream& str, const SharedMemoryParameters& params);

class Context {
 public:
  PartitioningParameters partition { };
  PreprocessingParameters preprocessing { };
  CoarseningParameters coarsening { };
  InitialPartitioningParameters initial_partitioning { };
  RefinementParameters refinement { };
  SparsificationParameters sparsification { };
  SharedMemoryParameters shared_memory { };
  kahypar::ContextType type = kahypar::ContextType::main;

  std::string algorithm_name = "Mt-KaHyPar";

  Context() { }

  bool useSparsification() const ;

  bool isMainRecursiveBisection() const ;

  void setupPartWeights(const HypernodeWeight total_hypergraph_weight);

  void setupContractionLimit(const HypernodeWeight total_hypergraph_weight);

  void setupMaximumAllowedNodeWeight(const HypernodeWeight total_hypergraph_weight);

  void setupSparsificationParameters();

  void sanityCheck();
};

std::ostream & operator<< (std::ostream& str, const Context& context);

}  // namespace mt_kahypar<|MERGE_RESOLUTION|>--- conflicted
+++ resolved
@@ -137,13 +137,10 @@
   double min_improvement = -1.0;
   bool release_nodes = true;
   double time_limit_factor = std::numeric_limits<double>::max();
-<<<<<<< HEAD
   bool greedy = false;
-=======
   FMAssignmentStrategy assignment_strategy = FMAssignmentStrategy::random_assignment;
   bool sync_with_mq = false;
   size_t num_moves_before_sync = 10;
->>>>>>> 259ef022
 };
 
 std::ostream& operator<<(std::ostream& out, const FMParameters& params);
