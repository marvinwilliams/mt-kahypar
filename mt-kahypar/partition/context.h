/*******************************************************************************
 * This file is part of KaHyPar.
 *
 * Copyright (C) 2019 Tobias Heuer <tobias.heuer@kit.edu>
 * Copyright (C) 2019 Lars Gottesbüren <lars.gottesbueren@kit.edu>
 *
 * KaHyPar is free software: you can redistribute it and/or modify
 * it under the terms of the GNU General Public License as published by
 * the Free Software Foundation, either version 3 of the License, or
 * (at your option) any later version.
 *
 * KaHyPar is distributed in the hope that it will be useful,
 * but WITHOUT ANY WARRANTY; without even the implied warranty of
 * MERCHANTABILITY or FITNESS FOR A PARTICULAR PURPOSE.  See the
 * GNU General Public License for more details.
 *
 * You should have received a copy of the GNU General Public License
 * along with KaHyPar.  If not, see <http://www.gnu.org/licenses/>.
 *
 ******************************************************************************/
#pragma once

#include "mt-kahypar/definitions.h"
#include "mt-kahypar/partition/context_enum_classes.h"

#include "kahypar/partition/context_enum_classes.h"   // TODO eliminate

namespace mt_kahypar {
struct PartitioningParameters {
  #ifdef KAHYPAR_USE_N_LEVEL_PARADIGM
  Paradigm paradigm = Paradigm::nlevel;
  #else
  Paradigm paradigm = Paradigm::multilevel;
  #endif
  kahypar::Mode mode = kahypar::Mode::UNDEFINED;
  kahypar::Objective objective = kahypar::Objective::UNDEFINED;
  double epsilon = std::numeric_limits<double>::max();
  PartitionID k = std::numeric_limits<PartitionID>::max();
  int seed = 0;
  size_t num_vcycles = 0;

  int time_limit = 0;
  std::vector<HypernodeWeight> perfect_balance_part_weights;
  std::vector<HypernodeWeight> max_part_weights;
  double large_hyperedge_size_threshold_factor = std::numeric_limits<double>::max();
  HypernodeID large_hyperedge_size_threshold = std::numeric_limits<HypernodeID>::max();
  HypernodeID ignore_hyperedge_size_threshold = std::numeric_limits<HypernodeID>::max();

  bool verbose_output = true;
  bool show_detailed_timings = false;
  bool show_detailed_clustering_timings = false;
  bool measure_detailed_uncontraction_timings = false;
  bool show_memory_consumption = false;
  bool show_advanced_cut_analysis = false;
  bool enable_progress_bar = false;
  bool sp_process_output = false;
  bool csv_output = false;
  bool write_partition_file = true;

  int snapshot_interval = std::numeric_limits<int>::max();

  std::string graph_filename { };
  std::string graph_partition_output_folder {};
  std::string graph_partition_filename { };
  std::string graph_community_filename { };
  std::string preset_file { };
};

std::ostream & operator<< (std::ostream& str, const PartitioningParameters& params);

struct CommunityDetectionParameters {
  LouvainEdgeWeight edge_weight_function = LouvainEdgeWeight::UNDEFINED;
  uint32_t max_pass_iterations = std::numeric_limits<uint32_t>::max();
  long double min_vertex_move_fraction = std::numeric_limits<long double>::max();
  size_t vertex_degree_sampling_threshold = std::numeric_limits<size_t>::max();
};

std::ostream & operator<< (std::ostream& str, const CommunityDetectionParameters& params);

struct PreprocessingParameters {
  bool stable_construction_of_incident_edges = false;
  bool use_community_detection = false;
  CommunityDetectionParameters community_detection = { };
};

std::ostream & operator<< (std::ostream& str, const PreprocessingParameters& params);

struct RatingParameters {
  RatingFunction rating_function = RatingFunction::UNDEFINED;
  HeavyNodePenaltyPolicy heavy_node_penalty_policy = HeavyNodePenaltyPolicy::UNDEFINED;
  AcceptancePolicy acceptance_policy = AcceptancePolicy::UNDEFINED;
};

std::ostream & operator<< (std::ostream& str, const RatingParameters& params);

struct CoarseningParameters {
  CoarseningAlgorithm algorithm = CoarseningAlgorithm::UNDEFINED;
  RatingParameters rating = { };
  CoarseningVertexOrder vertex_order = CoarseningVertexOrder::UNDEFINED;
  ContractionOrder contraction_order = ContractionOrder::UNDEFINED;
  UncontractionOrder uncontraction_order = UncontractionOrder::UNDEFINED;
  HypernodeID contraction_limit_multiplier = std::numeric_limits<HypernodeID>::max();
  bool use_adaptive_edge_size = false;
  bool use_adaptive_max_allowed_node_weight = false;
  double max_allowed_weight_fraction = std::numeric_limits<double>::max();
  double adaptive_node_weight_shrink_factor_threshold = std::numeric_limits<double>::max();
  double max_allowed_weight_multiplier = std::numeric_limits<double>::max();
  double minimum_shrink_factor = std::numeric_limits<double>::max();
  double maximum_shrink_factor = std::numeric_limits<double>::max();
  size_t vertex_degree_sampling_threshold = std::numeric_limits<size_t>::max();

  // Those will be determined dynamically
  HypernodeWeight max_allowed_node_weight = 0;
  HypernodeID contraction_limit = 0;
};

<<<<<<< HEAD
inline std::ostream & operator<< (std::ostream& str, const CoarseningParameters& params) {
  str << "Coarsening Parameters:" << std::endl;
  str << "  Algorithm:                          " << params.algorithm << std::endl;
  str << "  Use Adaptive Edge Size:             " << std::boolalpha << params.use_adaptive_edge_size << std::endl;
  #ifdef KAHYPAR_ENABLE_EXPERIMENTAL_FEATURES
  str << "  Use Adaptive Max Node Weight:       " << std::boolalpha << params.use_adaptive_max_allowed_node_weight << std::endl;
  #endif
  if ( params.use_adaptive_max_allowed_node_weight ) {
    str << "  Max Allowed Weight Fraction:        " << params.max_allowed_weight_fraction << std::endl;
    str << "  Adaptive Node Weight Threshold:     " << params.adaptive_node_weight_shrink_factor_threshold << std::endl;
    str << "  Initial Max Hypernode Weight:       " << params.max_allowed_node_weight << std::endl;
  } else {
    str << "  Max Allowed Weight Multiplier:      " << params.max_allowed_weight_multiplier << std::endl;
    str << "  Maximum Allowed Hypernode Weight:   " << params.max_allowed_node_weight << std::endl;
  }
  str << "  Contraction Limit Multiplier:       " << params.contraction_limit_multiplier << std::endl;
  str << "  Contraction Limit:                  " << params.contraction_limit << std::endl;
  if ( params.algorithm == CoarseningAlgorithm::multilevel_coarsener ) {
    str << "  Minimum Shrink Factor:              " << params.minimum_shrink_factor << std::endl;
    str << "  Maximum Shrink Factor:              " << params.maximum_shrink_factor << std::endl;
  } else {
    str << "  Coarsening Vertex Order:            " << params.vertex_order << std::endl;
    str << "  Contraction Order:                  " << params.contraction_order << std::endl;
    str << "  Uncontraction Order:                  " << params.uncontraction_order << std::endl;
  }
  str << "  Vertex Degree Sampling Threshold:   " << params.vertex_degree_sampling_threshold << std::endl;
  str << std::endl << params.rating;
  return str;
}
=======
std::ostream & operator<< (std::ostream& str, const CoarseningParameters& params);
>>>>>>> 74102784

struct LabelPropagationParameters {
  LabelPropagationAlgorithm algorithm = LabelPropagationAlgorithm::do_nothing;
  size_t maximum_iterations = 1;
  bool rebalancing = true;
  bool execute_sequential = false;
  size_t hyperedge_size_activation_threshold = std::numeric_limits<size_t>::max();
};

<<<<<<< HEAD
inline std::ostream & operator<< (std::ostream& str, const LabelPropagationParameters& params) {
  str << "  Label Propagation Parameters:" << std::endl;
  str << "    Algorithm:                        " << params.algorithm << std::endl;
  if ( params.algorithm != LabelPropagationAlgorithm::do_nothing ) {
    str << "    Maximum Iterations:               " << params.maximum_iterations << std::endl;
    str << "    Rebalancing:                      " << std::boolalpha << params.rebalancing << std::endl;
    str << "    HE Size Activation Threshold:     " << std::boolalpha << params.hyperedge_size_activation_threshold << std::endl;
  }
  return str;
}
=======
std::ostream & operator<< (std::ostream& str, const LabelPropagationParameters& params);
>>>>>>> 74102784

struct FMParameters {
  FMAlgorithm algorithm = FMAlgorithm::do_nothing;
  size_t multitry_rounds = 0;
  bool perform_moves_global = false;
  bool revert_parallel = true;
  double rollback_balance_violation_factor = std::numeric_limits<double>::max();
  size_t num_seed_nodes = 0;
  bool shuffle = true;
  bool obey_minimal_parallelism = false;
  double min_improvement = -1.0;
  bool release_nodes = true;
  double time_limit_factor = std::numeric_limits<double>::max();
};

<<<<<<< HEAD
inline std::ostream& operator<<(std::ostream& out, const FMParameters& params) {
  out << "  FM Parameters: \n";
  out << "    Algorithm:                        " << params.algorithm << std::endl;
  if ( params.algorithm != FMAlgorithm::do_nothing ) {
    out << "    Multitry Rounds:                  " << params.multitry_rounds << std::endl;
    out << "    Perform Moves Globally:           " << std::boolalpha << params.perform_moves_global << std::endl;
    out << "    Parallel Global Rollbacks:        " << std::boolalpha << params.revert_parallel << std::endl;
    out << "    Rollback Bal. Violation Factor:   " << params.rollback_balance_violation_factor << std::endl;
    out << "    Num Seed Nodes:                   " << params.num_seed_nodes << std::endl;
    out << "    Enable Random Shuffle:            " << std::boolalpha << params.shuffle << std::endl;
    out << "    Obey Minimal Parallelism:         " << std::boolalpha << params.obey_minimal_parallelism << std::endl;
    out << "    Minimum Improvement Factor:       " << params.min_improvement << std::endl;
    out << "    Release Nodes:                    " << std::boolalpha << params.release_nodes << std::endl;
    out << "    Time Limit Factor:                " << params.time_limit_factor << std::endl;
  }
  out << std::flush;
  return out;
}
=======
std::ostream& operator<<(std::ostream& out, const FMParameters& params);
>>>>>>> 74102784

struct RefinementParameters {
  LabelPropagationParameters label_propagation;
  FMParameters fm;
  bool refine_until_no_improvement = false;
  size_t max_batch_size = std::numeric_limits<size_t>::max();
  bool initialize_gain_cache = false;
};

<<<<<<< HEAD
inline std::ostream & operator<< (std::ostream& str, const RefinementParameters& params) {
  str << "Refinement Parameters:" << std::endl;
  str << "  Refine Until No Improvement:        " << std::boolalpha << params.refine_until_no_improvement << std::endl;
  #ifdef KAHYPAR_USE_N_LEVEL_PARADIGM
  str << "  Maximum Batch Size:                 " << params.max_batch_size << std::endl;
  str << "  Initialize Gain Cache:              " << std::boolalpha << params.initialize_gain_cache << std::endl;
  #endif
  str << std::endl << params.label_propagation;
  str << "\n" << params.fm;
  return str;
}
=======
std::ostream & operator<< (std::ostream& str, const RefinementParameters& params);
>>>>>>> 74102784

struct SparsificationParameters {
  bool use_degree_zero_contractions = false;
  bool use_heavy_net_removal = false;
  bool use_similiar_net_removal = false;
  double hyperedge_pin_weight_fraction = 0.0;
  size_t min_hash_footprint_size = 0;
  double jaccard_threshold = 1.0;
  SimiliarNetCombinerStrategy similiar_net_combiner_strategy = SimiliarNetCombinerStrategy::UNDEFINED;
  // Those will be determined dynamically
  HypernodeWeight max_hyperedge_pin_weight = std::numeric_limits<HypernodeWeight>::max();
};

std::ostream & operator<< (std::ostream& str, const SparsificationParameters& params);

struct InitialPartitioningParameters {
  InitialPartitioningMode mode = InitialPartitioningMode::UNDEFINED;
  RefinementParameters refinement = { };
  size_t runs = 1;
  bool use_adaptive_ip_runs = false;
  size_t min_adaptive_ip_runs = std::numeric_limits<size_t>::max();
  bool use_adaptive_epsilon = false;
  bool perform_refinement_on_best_partitions = false;
  size_t fm_refinment_rounds = 1;
  size_t lp_maximum_iterations = 1;
  size_t lp_initial_block_size = 1;
};

<<<<<<< HEAD
inline std::ostream & operator<< (std::ostream& str, const InitialPartitioningParameters& params) {
  str << "Initial Partitioning Parameters:" << std::endl;
  str << "  Initial Partitioning Mode:          " << params.mode << std::endl;
  str << "  Number of Runs:                     " << params.runs << std::endl;
  str << "  Use Adaptive IP Runs:               " << std::boolalpha << params.use_adaptive_ip_runs << std::endl;
  if ( params.use_adaptive_ip_runs ) {
    str << "  Min Adaptive IP Runs:               " << params.min_adaptive_ip_runs << std::endl;
  }
  str << "  Use Adaptive Epsilon:               " << std::boolalpha << params.use_adaptive_epsilon << std::endl;
  str << "  Perform Refinement On Best:         " << std::boolalpha << params.perform_refinement_on_best_partitions << std::endl;
  str << "  Fm Refinement Rounds:               " << params.fm_refinment_rounds << std::endl;
  str << "  Maximum Iterations of LP IP:        " << params.lp_maximum_iterations << std::endl;
  str << "  Initial Block Size of LP IP:        " << params.lp_initial_block_size << std::endl;
  str << "\nInitial Partitioning ";
  str << params.refinement << std::endl;
  return str;
}
=======
std::ostream & operator<< (std::ostream& str, const InitialPartitioningParameters& params);
>>>>>>> 74102784

struct SharedMemoryParameters {
  size_t num_threads = 1;
  bool use_localized_random_shuffle = false;
  size_t shuffle_block_size = 2;
};

std::ostream & operator<< (std::ostream& str, const SharedMemoryParameters& params);

class Context {
 public:
  PartitioningParameters partition { };
  PreprocessingParameters preprocessing { };
  CoarseningParameters coarsening { };
  InitialPartitioningParameters initial_partitioning { };
  RefinementParameters refinement { };
  SparsificationParameters sparsification { };
  SharedMemoryParameters shared_memory { };
  kahypar::ContextType type = kahypar::ContextType::main;

  std::string algorithm_name = "Mt-KaHyPar";

  Context() { }

  bool useSparsification() const ;

  bool isMainRecursiveBisection() const ;

  void setupPartWeights(const HypernodeWeight total_hypergraph_weight);

  void setupContractionLimit(const HypernodeWeight total_hypergraph_weight);

  void setupMaximumAllowedNodeWeight(const HypernodeWeight total_hypergraph_weight);

  void setupSparsificationParameters();

  void sanityCheck();
};

std::ostream & operator<< (std::ostream& str, const Context& context);

}  // namespace mt_kahypar<|MERGE_RESOLUTION|>--- conflicted
+++ resolved
@@ -114,39 +114,8 @@
   HypernodeID contraction_limit = 0;
 };
 
-<<<<<<< HEAD
-inline std::ostream & operator<< (std::ostream& str, const CoarseningParameters& params) {
-  str << "Coarsening Parameters:" << std::endl;
-  str << "  Algorithm:                          " << params.algorithm << std::endl;
-  str << "  Use Adaptive Edge Size:             " << std::boolalpha << params.use_adaptive_edge_size << std::endl;
-  #ifdef KAHYPAR_ENABLE_EXPERIMENTAL_FEATURES
-  str << "  Use Adaptive Max Node Weight:       " << std::boolalpha << params.use_adaptive_max_allowed_node_weight << std::endl;
-  #endif
-  if ( params.use_adaptive_max_allowed_node_weight ) {
-    str << "  Max Allowed Weight Fraction:        " << params.max_allowed_weight_fraction << std::endl;
-    str << "  Adaptive Node Weight Threshold:     " << params.adaptive_node_weight_shrink_factor_threshold << std::endl;
-    str << "  Initial Max Hypernode Weight:       " << params.max_allowed_node_weight << std::endl;
-  } else {
-    str << "  Max Allowed Weight Multiplier:      " << params.max_allowed_weight_multiplier << std::endl;
-    str << "  Maximum Allowed Hypernode Weight:   " << params.max_allowed_node_weight << std::endl;
-  }
-  str << "  Contraction Limit Multiplier:       " << params.contraction_limit_multiplier << std::endl;
-  str << "  Contraction Limit:                  " << params.contraction_limit << std::endl;
-  if ( params.algorithm == CoarseningAlgorithm::multilevel_coarsener ) {
-    str << "  Minimum Shrink Factor:              " << params.minimum_shrink_factor << std::endl;
-    str << "  Maximum Shrink Factor:              " << params.maximum_shrink_factor << std::endl;
-  } else {
-    str << "  Coarsening Vertex Order:            " << params.vertex_order << std::endl;
-    str << "  Contraction Order:                  " << params.contraction_order << std::endl;
-    str << "  Uncontraction Order:                  " << params.uncontraction_order << std::endl;
-  }
-  str << "  Vertex Degree Sampling Threshold:   " << params.vertex_degree_sampling_threshold << std::endl;
-  str << std::endl << params.rating;
-  return str;
-}
-=======
+
 std::ostream & operator<< (std::ostream& str, const CoarseningParameters& params);
->>>>>>> 74102784
 
 struct LabelPropagationParameters {
   LabelPropagationAlgorithm algorithm = LabelPropagationAlgorithm::do_nothing;
@@ -156,20 +125,7 @@
   size_t hyperedge_size_activation_threshold = std::numeric_limits<size_t>::max();
 };
 
-<<<<<<< HEAD
-inline std::ostream & operator<< (std::ostream& str, const LabelPropagationParameters& params) {
-  str << "  Label Propagation Parameters:" << std::endl;
-  str << "    Algorithm:                        " << params.algorithm << std::endl;
-  if ( params.algorithm != LabelPropagationAlgorithm::do_nothing ) {
-    str << "    Maximum Iterations:               " << params.maximum_iterations << std::endl;
-    str << "    Rebalancing:                      " << std::boolalpha << params.rebalancing << std::endl;
-    str << "    HE Size Activation Threshold:     " << std::boolalpha << params.hyperedge_size_activation_threshold << std::endl;
-  }
-  return str;
-}
-=======
 std::ostream & operator<< (std::ostream& str, const LabelPropagationParameters& params);
->>>>>>> 74102784
 
 struct FMParameters {
   FMAlgorithm algorithm = FMAlgorithm::do_nothing;
@@ -185,28 +141,7 @@
   double time_limit_factor = std::numeric_limits<double>::max();
 };
 
-<<<<<<< HEAD
-inline std::ostream& operator<<(std::ostream& out, const FMParameters& params) {
-  out << "  FM Parameters: \n";
-  out << "    Algorithm:                        " << params.algorithm << std::endl;
-  if ( params.algorithm != FMAlgorithm::do_nothing ) {
-    out << "    Multitry Rounds:                  " << params.multitry_rounds << std::endl;
-    out << "    Perform Moves Globally:           " << std::boolalpha << params.perform_moves_global << std::endl;
-    out << "    Parallel Global Rollbacks:        " << std::boolalpha << params.revert_parallel << std::endl;
-    out << "    Rollback Bal. Violation Factor:   " << params.rollback_balance_violation_factor << std::endl;
-    out << "    Num Seed Nodes:                   " << params.num_seed_nodes << std::endl;
-    out << "    Enable Random Shuffle:            " << std::boolalpha << params.shuffle << std::endl;
-    out << "    Obey Minimal Parallelism:         " << std::boolalpha << params.obey_minimal_parallelism << std::endl;
-    out << "    Minimum Improvement Factor:       " << params.min_improvement << std::endl;
-    out << "    Release Nodes:                    " << std::boolalpha << params.release_nodes << std::endl;
-    out << "    Time Limit Factor:                " << params.time_limit_factor << std::endl;
-  }
-  out << std::flush;
-  return out;
-}
-=======
 std::ostream& operator<<(std::ostream& out, const FMParameters& params);
->>>>>>> 74102784
 
 struct RefinementParameters {
   LabelPropagationParameters label_propagation;
@@ -216,21 +151,7 @@
   bool initialize_gain_cache = false;
 };
 
-<<<<<<< HEAD
-inline std::ostream & operator<< (std::ostream& str, const RefinementParameters& params) {
-  str << "Refinement Parameters:" << std::endl;
-  str << "  Refine Until No Improvement:        " << std::boolalpha << params.refine_until_no_improvement << std::endl;
-  #ifdef KAHYPAR_USE_N_LEVEL_PARADIGM
-  str << "  Maximum Batch Size:                 " << params.max_batch_size << std::endl;
-  str << "  Initialize Gain Cache:              " << std::boolalpha << params.initialize_gain_cache << std::endl;
-  #endif
-  str << std::endl << params.label_propagation;
-  str << "\n" << params.fm;
-  return str;
-}
-=======
 std::ostream & operator<< (std::ostream& str, const RefinementParameters& params);
->>>>>>> 74102784
 
 struct SparsificationParameters {
   bool use_degree_zero_contractions = false;
@@ -259,27 +180,7 @@
   size_t lp_initial_block_size = 1;
 };
 
-<<<<<<< HEAD
-inline std::ostream & operator<< (std::ostream& str, const InitialPartitioningParameters& params) {
-  str << "Initial Partitioning Parameters:" << std::endl;
-  str << "  Initial Partitioning Mode:          " << params.mode << std::endl;
-  str << "  Number of Runs:                     " << params.runs << std::endl;
-  str << "  Use Adaptive IP Runs:               " << std::boolalpha << params.use_adaptive_ip_runs << std::endl;
-  if ( params.use_adaptive_ip_runs ) {
-    str << "  Min Adaptive IP Runs:               " << params.min_adaptive_ip_runs << std::endl;
-  }
-  str << "  Use Adaptive Epsilon:               " << std::boolalpha << params.use_adaptive_epsilon << std::endl;
-  str << "  Perform Refinement On Best:         " << std::boolalpha << params.perform_refinement_on_best_partitions << std::endl;
-  str << "  Fm Refinement Rounds:               " << params.fm_refinment_rounds << std::endl;
-  str << "  Maximum Iterations of LP IP:        " << params.lp_maximum_iterations << std::endl;
-  str << "  Initial Block Size of LP IP:        " << params.lp_initial_block_size << std::endl;
-  str << "\nInitial Partitioning ";
-  str << params.refinement << std::endl;
-  return str;
-}
-=======
 std::ostream & operator<< (std::ostream& str, const InitialPartitioningParameters& params);
->>>>>>> 74102784
 
 struct SharedMemoryParameters {
   size_t num_threads = 1;
