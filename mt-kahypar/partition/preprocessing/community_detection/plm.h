--- conflicted
+++ resolved
@@ -145,12 +145,7 @@
   }
 
   // ! Only for testing
-<<<<<<< HEAD
-  void initializeClusterVolumes(Graph& graph,
-=======
-  void initializeClusterVolunes(G& graph,
->>>>>>> 4e359e84
-                                ds::Clustering& communities) {
+  void initializeClusterVolumes(Graph& graph, ds::Clustering& communities) {
     _reciprocal_total_volume = 1.0 / graph.totalVolume();
     _vol_multiplier_div_by_node_vol = _reciprocal_total_volume;
     tbb::parallel_for(0U, static_cast<NodeID>(graph.numNodes()), [&](const NodeID u) {
