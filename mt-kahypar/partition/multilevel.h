--- conflicted
+++ resolved
@@ -67,8 +67,11 @@
     std::unique_ptr<IRefiner> label_propagation =
       LabelPropagationFactory::getInstance().createObject(
         _context.refinement.label_propagation.algorithm, _hg, _context, _task_group_id);
-
-    _coarsener->uncoarsen(label_propagation);
+    std::unique_ptr<IRefiner> flow =
+      FlowFactory::getInstance().createObject(
+        _context.refinement.flow.algorithm, _hg, _context);
+
+    _coarsener->uncoarsen(label_propagation, flow);
     utils::Timer::instance().stop_timer("refinement");
 
     io::printPartitioningResults(_hg, _context, "Local Search Results:");
@@ -107,20 +110,6 @@
     _top_level(top_level),
     _task_group_id(task_group_id) { }
 
-<<<<<<< HEAD
-  // ################## LOCAL SEARCH ##################
-  io::printLocalSearchBanner(context);
-  utils::Timer::instance().start_timer("refinement", "Refinement");
-  std::unique_ptr<IRefiner> label_propagation =
-    LabelPropagationFactory::getInstance().createObject(
-      context.refinement.label_propagation.algorithm, hypergraph, context);
-  std::unique_ptr<IRefiner> flow =
-    FlowFactory::getInstance().createObject(
-      context.refinement.flow.algorithm, hypergraph, context);
-
-  coarsener->uncoarsen(label_propagation, flow);
-  utils::Timer::instance().stop_timer("refinement");
-=======
   tbb::task* execute() override {
     // ################## COARSENING ##################
     mt_kahypar::io::printCoarseningBanner(_context);
@@ -131,7 +120,6 @@
     if (_context.partition.verbose_output) {
       mt_kahypar::io::printHypergraphInfo(_hg, "Coarsened Hypergraph");
     }
->>>>>>> e807c82f
 
     // ################## INITIAL PARTITIONING ##################
     io::printInitialPartitioningBanner(_context);
