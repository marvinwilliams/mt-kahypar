/*******************************************************************************
 * This file is part of KaHyPar.
 *
 * Copyright (C) 2020 Tobias Heuer <tobias.heuer@kit.edu>
 *
 * KaHyPar is free software: you can redistribute it and/or modify
 * it under the terms of the GNU General Public License as published by
 * the Free Software Foundation, either version 3 of the License, or
 * (at your option) any later version.
 *
 * KaHyPar is distributed in the hope that it will be useful,
 * but WITHOUT ANY WARRANTY; without even the implied warranty of
 * MERCHANTABILITY or FITNESS FOR A PARTICULAR PURPOSE.  See the
 * GNU General Public License for more details.
 *
 * You should have received a copy of the GNU General Public License
 * along with KaHyPar.  If not, see <http://www.gnu.org/licenses/>.
 *
******************************************************************************/

#pragma once

#include "tbb/task_group.h"

#include "mt-kahypar/definitions.h"
#include "mt-kahypar/partition/context.h"
#include "mt-kahypar/partition/metrics.h"
#include "mt-kahypar/partition/refinement/i_refiner.h"
#include "mt-kahypar/parallel/stl/scalable_vector.h"
#include "mt-kahypar/utils/timer.h"
#include <mt-kahypar/partition/coarsening/coarsening_commons.h>

namespace mt_kahypar {

class NLevelCoarsenerBase {
 private:

  static constexpr bool debug = false;
  static constexpr bool enable_heavy_assert = false;

  using ParallelHyperedgeVector = parallel::scalable_vector<parallel::scalable_vector<ParallelHyperedge>>;

 public:
  NLevelCoarsenerBase(Hypergraph& hypergraph,
<<<<<<< HEAD
                      const Context& context,
                      const bool top_level,
                      UncoarseningData& uncoarseningData) :
    _hg(hypergraph),
    _context(context),
    _top_level(top_level),
    _uncoarseningData(uncoarseningData) { }
=======
                      const Context& context) :
    _is_finalized(false),
    _hg(hypergraph),
    _context(context),
    _phg(),
    _compactified_hg(),
    _compactified_phg(),
    _compactified_hn_mapping(),
    _hierarchy(),
    _removed_hyperedges_batches(),
    _round_coarsening_times() { }
>>>>>>> 6f441da2

  NLevelCoarsenerBase(const NLevelCoarsenerBase&) = delete;
  NLevelCoarsenerBase(NLevelCoarsenerBase&&) = delete;
  NLevelCoarsenerBase & operator= (const NLevelCoarsenerBase &) = delete;
  NLevelCoarsenerBase & operator= (NLevelCoarsenerBase &&) = delete;

  virtual ~NLevelCoarsenerBase() = default;

 protected:

  Hypergraph& compactifiedHypergraph() {
    ASSERT(_uncoarseningData.is_finalized);
    return *_uncoarseningData.hypergraph;
  }

  PartitionedHypergraph& compactifiedPartitionedHypergraph() {
    ASSERT(_uncoarseningData.is_finalized);
    return *_uncoarseningData.partitioned_hg;
  }

  void removeSinglePinAndParallelNets(const HighResClockTimepoint& round_start) {
    utils::Timer::instance().start_timer("remove_single_pin_and_parallel_nets", "Remove Single Pin and Parallel Nets");
    _uncoarseningData.removed_hyperedges_batches.emplace_back(_hg.removeSinglePinAndParallelHyperedges());
    const HighResClockTimepoint round_end = std::chrono::high_resolution_clock::now();
    const double elapsed_time = std::chrono::duration<double>(round_end - round_start).count();
    _uncoarseningData.round_coarsening_times.push_back(elapsed_time);
    utils::Timer::instance().stop_timer("remove_single_pin_and_parallel_nets");
  }

 protected:
  // ! Original hypergraph
  Hypergraph& _hg;

  const Context& _context;

  UncoarseningData& _uncoarseningData;
};
}  // namespace mt_kahypar<|MERGE_RESOLUTION|>--- conflicted
+++ resolved
@@ -42,27 +42,11 @@
 
  public:
   NLevelCoarsenerBase(Hypergraph& hypergraph,
-<<<<<<< HEAD
                       const Context& context,
-                      const bool top_level,
                       UncoarseningData& uncoarseningData) :
     _hg(hypergraph),
     _context(context),
-    _top_level(top_level),
     _uncoarseningData(uncoarseningData) { }
-=======
-                      const Context& context) :
-    _is_finalized(false),
-    _hg(hypergraph),
-    _context(context),
-    _phg(),
-    _compactified_hg(),
-    _compactified_phg(),
-    _compactified_hn_mapping(),
-    _hierarchy(),
-    _removed_hyperedges_batches(),
-    _round_coarsening_times() { }
->>>>>>> 6f441da2
 
   NLevelCoarsenerBase(const NLevelCoarsenerBase&) = delete;
   NLevelCoarsenerBase(NLevelCoarsenerBase&&) = delete;
