--- conflicted
+++ resolved
@@ -40,14 +40,9 @@
     coarsenImpl();
   }
 
-<<<<<<< HEAD
-  PartitionedHyperGraph&& uncoarsen(std::unique_ptr<Refiner>& label_propagation,
-                 std::unique_ptr<Refiner>& flow) {
+  PartitionedHypergraph<>&& uncoarsen(std::unique_ptr<IRefiner<>>& label_propagation,
+                                      std::unique_ptr<IRefiner<>>& flow) {
     return uncoarsenImpl(label_propagation, flow);
-=======
-  PartitionedHypergraph<>&& uncoarsen(std::unique_ptr<IRefiner<>>& label_propagation) {
-    return uncoarsenImpl(label_propagation);
->>>>>>> cadddb90
   }
 
   Hypergraph& coarsestHypergraph() {
@@ -65,16 +60,10 @@
 
  private:
   virtual void coarsenImpl() = 0;
-<<<<<<< HEAD
-  virtual PartitionedHyperGraph&& uncoarsenImpl(std::unique_ptr<Refiner>& label_propagation,
-                                                std::unique_ptr<Refiner>& flow) = 0;
-  virtual HyperGraph& coarsestHypergraphImpl() = 0;
-  virtual PartitionedHyperGraph& coarsestPartitionedHypergraphImpl() = 0;
-=======
-  virtual PartitionedHypergraph<>&& uncoarsenImpl(std::unique_ptr<IRefiner<>>& label_propagation) = 0;
+  virtual PartitionedHypergraph<>&& uncoarsenImpl(std::unique_ptr<IRefiner<>>& label_propagation,
+                                                  std::unique_ptr<IRefiner<>>& flow) = 0;
   virtual Hypergraph& coarsestHypergraphImpl() = 0;
   virtual PartitionedHypergraph<>& coarsestPartitionedHypergraphImpl() = 0;
->>>>>>> cadddb90
 };
 
 }  // namespace kahypar