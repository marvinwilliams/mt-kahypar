/*******************************************************************************
 * This file is part of KaHyPar.
 *
 * Copyright (C) 2021 Noah Wahl <noah.wahl@kit.edu>
 * Copyright (C) 2021 Tobias Heuer <tobias.heuer@kit.edu>
 * Copyright (C) 2021 Lars Gottesbüren <lars.gottesbueren@kit.edu>
 *
 * KaHyPar is free software: you can redistribute it and/or modify
 * it under the terms of the GNU General Public License as published by
 * the Free Software Foundation, either version 3 of the License, or
 * (at your option) any later version.
 *
 * KaHyPar is distributed in the hope that it will be useful,
 * but WITHOUT ANY WARRANTY; without even the implied warranty of
 * MERCHANTABILITY or FITNESS FOR A PARTICULAR PURPOSE.  See the
 * GNU General Public License for more details.
 *
 * You should have received a copy of the GNU General Public License
 * along with KaHyPar.  If not, see <http://www.gnu.org/licenses/>.
 *
 ******************************************************************************/

#include <mt-kahypar/partition/coarsening/multilevel_uncoarsener.h>
#include "mt-kahypar/definitions.h"
#include "mt-kahypar/io/partitioning_output.h"
#include "mt-kahypar/partition/refinement/i_refiner.h"
#include "mt-kahypar/partition/metrics.h"
#include "mt-kahypar/partition/refinement/flows/scheduler.h"
#include "mt-kahypar/partition/refinement/rebalancing/rebalancer.h"
#include "mt-kahypar/utils/progress_bar.h"
#include "mt-kahypar/utils/stats.h"

namespace mt_kahypar {

  PartitionedHypergraph&& MultilevelUncoarsener::doUncoarsen(
    std::unique_ptr<IRefiner>& label_propagation,
    std::unique_ptr<IRefiner>& fm) {
    PartitionedHypergraph& partitioned_hg = *_uncoarseningData.partitioned_hg;
    Metrics current_metrics = initialize(partitioned_hg);

    if (_context.type == kahypar::ContextType::main) {
      _context.initial_km1 = current_metrics.km1;
    }

    utils::ProgressBar uncontraction_progress(_hg.initialNumNodes(),
                                              _context.partition.objective == kahypar::Objective::km1
                                              ? current_metrics.km1 : current_metrics.cut,
                                              _context.partition.verbose_output &&
                                              _context.partition.enable_progress_bar && !debug);

    // Initialize Flow Refinement Scheduler
    std::unique_ptr<IRefiner> flows(nullptr);
    if ( _context.refinement.flows.algorithm != FlowAlgorithm::do_nothing ) {
      flows = std::make_unique<FlowRefinementScheduler>(_hg, _context);
    }

    // Refine Coarsest Partitioned Hypergraph
    double time_limit = refinementTimeLimit(_context, _uncoarseningData.hierarchy.back().coarseningTime());
    refine(partitioned_hg, label_propagation, fm, flows, current_metrics, time_limit);
    uncontraction_progress.setObjective(
      current_metrics.getMetric(Mode::direct, _context.partition.objective));
    uncontraction_progress += partitioned_hg.initialNumNodes();

    ds::Array<PartIdType> part_ids(_hg.initialNumNodes(), PartIdType(kInvalidPartition));

    for (int i = _uncoarseningData.hierarchy.size() - 1; i >= 0; --i) {
      // Project partition to next level finer hypergraph
      utils::Timer::instance().start_timer("projecting_partition", "Projecting Partition");
      const size_t num_nodes = partitioned_hg.initialNumNodes();
      if (i == 0) {
        partitioned_hg.setHypergraph(_hg);
      } else {
        partitioned_hg.setHypergraph((_uncoarseningData.hierarchy)[i-1].contractedHypergraph());
      }
      // extract part_ids to reset partition
      partitioned_hg.extractPartIDs(part_ids);
      partitioned_hg.resetData();

      partitioned_hg.doParallelForAllNodes([&](const HypernodeID hn) {
        const HypernodeID coarse_hn = (_uncoarseningData.hierarchy)[i].mapToContractedHypergraph(hn);
        const PartitionID block = part_ids[coarse_hn];
        ASSERT(block != kInvalidPartition && block < partitioned_hg.k());
        partitioned_hg.setOnlyNodePart(hn, block);
      });
      partitioned_hg.initializePartition();
      utils::Timer::instance().stop_timer("projecting_partition");

      // Refinement
      time_limit = refinementTimeLimit(_context, (_uncoarseningData.hierarchy)[i].coarseningTime());
      refine(partitioned_hg, label_propagation, fm, flows, current_metrics, time_limit);

      // Update Progress Bar
      uncontraction_progress.setObjective(
        current_metrics.getMetric(Mode::direct, _context.partition.objective));
      uncontraction_progress += partitioned_hg.initialNumNodes() - num_nodes;
    }

    // If we reach the original hypergraph and partition is imbalanced, we try to rebalance it
    if (_context.type == kahypar::ContextType::main && !metrics::isBalanced(*_uncoarseningData.partitioned_hg, _context)) {
      const HyperedgeWeight quality_before = current_metrics.getMetric(
        Mode::direct, _context.partition.objective);
      if (_context.partition.verbose_output) {
        LOG << RED << "Partition is imbalanced (Current Imbalance:"
        << metrics::imbalance(*_uncoarseningData.partitioned_hg, _context) << ")" << END;

        LOG << "Part weights: (violations in red)";
        io::printPartWeightsAndSizes(*_uncoarseningData.partitioned_hg, _context);
      }

      if (_context.partition.deterministic) {
        if (_context.partition.verbose_output) {
          LOG << RED << "Skip rebalancing since deterministic mode is activated" << END;
        }
      } else {
        if (_context.partition.verbose_output) {
          LOG << RED << "Start rebalancing!" << END;
        }
        utils::Timer::instance().start_timer("rebalance", "Rebalance");
        if (_context.partition.objective == kahypar::Objective::km1) {
          Km1Rebalancer rebalancer(*_uncoarseningData.partitioned_hg, _context);
          rebalancer.rebalance(current_metrics);
        } else if (_context.partition.objective == kahypar::Objective::cut) {
          CutRebalancer rebalancer(*_uncoarseningData.partitioned_hg, _context);
          rebalancer.rebalance(current_metrics);
        }
        utils::Timer::instance().stop_timer("rebalance");

        const HyperedgeWeight quality_after = current_metrics.getMetric(
          Mode::direct, _context.partition.objective);
        if (_context.partition.verbose_output) {
          const HyperedgeWeight quality_delta = quality_after - quality_before;
          if (quality_delta > 0) {
            LOG << RED << "Rebalancer decreased solution quality by" << quality_delta
            << "(Current Imbalance:" << metrics::imbalance(*_uncoarseningData.partitioned_hg, _context) << ")" << END;
          } else {
            LOG << GREEN << "Rebalancer improves solution quality by" << abs(quality_delta)
            << "(Current Imbalance:" << metrics::imbalance(*_uncoarseningData.partitioned_hg, _context) << ")" << END;
          }
        }
      }
    }

    ASSERT(metrics::objective(*_uncoarseningData.partitioned_hg, _context.partition.objective) ==
            current_metrics.getMetric(Mode::direct, _context.partition.objective),
            V(current_metrics.getMetric(Mode::direct, _context.partition.objective))
            << V(metrics::objective(*_uncoarseningData.partitioned_hg, _context.partition.objective)));
    return std::move(*_uncoarseningData.partitioned_hg);
  }

  void MultilevelUncoarsener::refine(
    PartitionedHypergraph& partitioned_hypergraph,
    std::unique_ptr<IRefiner>& label_propagation,
    std::unique_ptr<IRefiner>& fm,
<<<<<<< HEAD
    std::unique_ptr<IRefiner>& flows,
    kahypar::Metrics& current_metrics,
=======
    Metrics& current_metrics,
>>>>>>> ad963410
    const double time_limit) {

    if ( debug && _context.type == kahypar::ContextType::main ) {
      io::printHypergraphInfo(partitioned_hypergraph.hypergraph(), "Refinement Hypergraph", false);
      DBG << "Start Refinement - km1 = " << current_metrics.km1
      << ", imbalance = " << current_metrics.imbalance;
    }

    parallel::scalable_vector<HypernodeID> dummy;
    bool improvement_found = true;
    while( improvement_found ) {
      improvement_found = false;
      const HyperedgeWeight metric_before = current_metrics.getMetric(
        kahypar::Mode::direct_kway, _context.partition.objective);

      if ( label_propagation && _context.refinement.label_propagation.algorithm != LabelPropagationAlgorithm::do_nothing ) {
        utils::Timer::instance().start_timer("initialize_lp_refiner", "Initialize LP Refiner");
        label_propagation->initialize(partitioned_hypergraph);
        utils::Timer::instance().stop_timer("initialize_lp_refiner");

        utils::Timer::instance().start_timer("label_propagation", "Label Propagation");
        improvement_found |= label_propagation->refine(partitioned_hypergraph, dummy, current_metrics, time_limit);
        utils::Timer::instance().stop_timer("label_propagation");
      }

      if ( fm && _context.refinement.fm.algorithm != FMAlgorithm::do_nothing ) {
        utils::Timer::instance().start_timer("initialize_fm_refiner", "Initialize FM Refiner");
        fm->initialize(partitioned_hypergraph);
        utils::Timer::instance().stop_timer("initialize_fm_refiner");

        utils::Timer::instance().start_timer("fm", "FM");
        improvement_found |= fm->refine(partitioned_hypergraph, dummy, current_metrics, time_limit);
        utils::Timer::instance().stop_timer("fm");
      }

      if ( flows && _context.refinement.flows.algorithm != FlowAlgorithm::do_nothing ) {
        utils::Timer::instance().start_timer("initialize_flow_scheduler", "Initialize Flow Scheduler");
        flows->initialize(partitioned_hypergraph);
        utils::Timer::instance().stop_timer("initialize_flow_scheduler");

        utils::Timer::instance().start_timer("flow_refinement_scheduler", "Flow Refinement Scheduler");
        improvement_found |= flows->refine(partitioned_hypergraph, dummy, current_metrics, time_limit);
        utils::Timer::instance().stop_timer("flow_refinement_scheduler");
      }

      if ( _context.type == kahypar::ContextType::main ) {
        ASSERT(current_metrics.getMetric(Mode::direct, _context.partition.objective)
               == metrics::objective(partitioned_hypergraph, _context.partition.objective),
               "Actual metric" << V(metrics::km1(partitioned_hypergraph))
               << "does not match the metric updated by the refiners" << V(current_metrics.km1));
      }

      const HyperedgeWeight metric_after = current_metrics.getMetric(
        kahypar::Mode::direct_kway, _context.partition.objective);
      const double relative_improvement = 1.0 -
        static_cast<double>(metric_after) / metric_before;
      if ( !_context.refinement.refine_until_no_improvement ||
           relative_improvement <= _context.refinement.relative_improvement_threshold ) {
        break;
      }
    }

    if ( _context.type == kahypar::ContextType::main) {
      DBG << "--------------------------------------------------\n";
    }
  }

}<|MERGE_RESOLUTION|>--- conflicted
+++ resolved
@@ -151,12 +151,8 @@
     PartitionedHypergraph& partitioned_hypergraph,
     std::unique_ptr<IRefiner>& label_propagation,
     std::unique_ptr<IRefiner>& fm,
-<<<<<<< HEAD
     std::unique_ptr<IRefiner>& flows,
-    kahypar::Metrics& current_metrics,
-=======
     Metrics& current_metrics,
->>>>>>> ad963410
     const double time_limit) {
 
     if ( debug && _context.type == kahypar::ContextType::main ) {
@@ -170,7 +166,7 @@
     while( improvement_found ) {
       improvement_found = false;
       const HyperedgeWeight metric_before = current_metrics.getMetric(
-        kahypar::Mode::direct_kway, _context.partition.objective);
+        Mode::direct, _context.partition.objective);
 
       if ( label_propagation && _context.refinement.label_propagation.algorithm != LabelPropagationAlgorithm::do_nothing ) {
         utils::Timer::instance().start_timer("initialize_lp_refiner", "Initialize LP Refiner");
@@ -210,7 +206,7 @@
       }
 
       const HyperedgeWeight metric_after = current_metrics.getMetric(
-        kahypar::Mode::direct_kway, _context.partition.objective);
+        Mode::direct, _context.partition.objective);
       const double relative_improvement = 1.0 -
         static_cast<double>(metric_after) / metric_before;
       if ( !_context.refinement.refine_until_no_improvement ||
