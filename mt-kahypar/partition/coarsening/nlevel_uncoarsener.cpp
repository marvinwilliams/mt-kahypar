/*******************************************************************************
 * This file is part of KaHyPar.
 *
 * Copyright (C) 2021 Noah Wahl <noah.wahl@kit.edu>
 * Copyright (C) 2021 Tobias Heuer <tobias.heuer@kit.edu>
 * Copyright (C) 2021 Lars Gottesbüren <lars.gottesbueren@kit.edu>
 *
 * KaHyPar is free software: you can redistribute it and/or modify
 * it under the terms of the GNU General Public License as published by
 * the Free Software Foundation, either version 3 of the License, or
 * (at your option) any later version.
 *
 * KaHyPar is distributed in the hope that it will be useful,
 * but WITHOUT ANY WARRANTY; without even the implied warranty of
 * MERCHANTABILITY or FITNESS FOR A PARTICULAR PURPOSE.  See the
 * GNU General Public License for more details.
 *
 * You should have received a copy of the GNU General Public License
 * along with KaHyPar.  If not, see <http://www.gnu.org/licenses/>.
 *
 ******************************************************************************/

#include "mt-kahypar/definitions.h"
#include <mt-kahypar/partition/coarsening/nlevel_uncoarsener.h>
#include "mt-kahypar/datastructures/streaming_vector.h"
#include "mt-kahypar/partition/refinement/flows/scheduler.h"
#include "mt-kahypar/partition/refinement/rebalancing/rebalancer.h"
#include "mt-kahypar/utils/progress_bar.h"
#include "mt-kahypar/io/partitioning_output.h"

namespace mt_kahypar {

  PartitionedHypergraph&& NLevelUncoarsener::doUncoarsen(std::unique_ptr<IRefiner>& label_propagation,
                                                         std::unique_ptr<IRefiner>& fm) {
    ASSERT(_uncoarseningData.is_finalized);
    Metrics current_metrics = initialize(*_uncoarseningData.compactified_phg);
    if (_context.type == kahypar::ContextType::main) {
      _context.initial_km1 = current_metrics.km1;
    }

    // Project partition from compactified hypergraph to original hypergraph
    utils::Timer::instance().start_timer("initialize_partition", "Initialize Partition");
    *_uncoarseningData.partitioned_hg = PartitionedHypergraph(_context.partition.k, _hg, parallel_tag_t());
    _uncoarseningData.partitioned_hg->doParallelForAllNodes([&](const HypernodeID hn) {
      ASSERT(static_cast<size_t>(hn) < _uncoarseningData.compactified_hn_mapping.size());
      const HypernodeID compactified_hn = _uncoarseningData.compactified_hn_mapping[hn];
      const PartitionID block_id = _uncoarseningData.compactified_phg->partID(compactified_hn);
      ASSERT(block_id != kInvalidPartition && block_id < _context.partition.k);
      _uncoarseningData.partitioned_hg->setOnlyNodePart(hn, block_id);
    });
    _uncoarseningData.partitioned_hg->initializePartition();

    if ( _context.refinement.fm.algorithm == FMAlgorithm::fm_gain_cache ) {
      _uncoarseningData.partitioned_hg->initializeGainCache();
    }

    ASSERT(metrics::objective(*_uncoarseningData.compactified_phg, _context.partition.objective) ==
           metrics::objective(*_uncoarseningData.partitioned_hg, _context.partition.objective),
           V(metrics::objective(*_uncoarseningData.compactified_phg, _context.partition.objective)) <<
           V(metrics::objective(*_uncoarseningData.partitioned_hg, _context.partition.objective)));
    ASSERT(metrics::imbalance(*_uncoarseningData.compactified_phg, _context) ==
           metrics::imbalance(*_uncoarseningData.partitioned_hg, _context),
           V(metrics::imbalance(*_uncoarseningData.compactified_phg, _context)) <<
           V(metrics::imbalance(*_uncoarseningData.partitioned_hg, _context)));
    utils::Timer::instance().stop_timer("initialize_partition");

    // Initialize Flow Refinement Scheduler
    std::unique_ptr<IRefiner> flows(nullptr);
    if ( _context.refinement.flows.algorithm != FlowAlgorithm::do_nothing ) {
      flows = std::make_unique<FlowRefinementScheduler>(_hg, _context);
    }

    utils::ProgressBar uncontraction_progress(_hg.initialNumNodes(),
                                              _context.partition.objective == kahypar::Objective::km1 ? current_metrics.km1 : current_metrics.cut,
                                              _context.partition.verbose_output && _context.partition.enable_progress_bar && !debug);
    uncontraction_progress += _uncoarseningData.compactified_hg->initialNumNodes();

    // Initialize Refiner
    if ( label_propagation ) {
      label_propagation->initialize(*_uncoarseningData.partitioned_hg);
    }
    if ( fm ) {
      fm->initialize(*_uncoarseningData.partitioned_hg);
    }

    // Perform batch uncontractions
    bool is_timer_disabled = false;
    bool force_measure_timings = _context.partition.measure_detailed_uncontraction_timings && _context.type == kahypar::ContextType::main;
    if ( utils::Timer::instance().isEnabled() ) {
      utils::Timer::instance().disable();
      is_timer_disabled = true;
    }

    ASSERT(_uncoarseningData.round_coarsening_times.size() == _uncoarseningData.removed_hyperedges_batches.size());
    _uncoarseningData.round_coarsening_times.push_back(_uncoarseningData.round_coarsening_times.size() > 0 ?
                                                       _uncoarseningData.round_coarsening_times.back() : std::numeric_limits<double>::max()); // Sentinel

    size_t num_batches = 0;
    size_t total_batches_size = 0;
    const size_t minimum_required_number_of_border_vertices = std::max(_context.refinement.max_batch_size,
                                                                       _context.shared_memory.num_threads * _context.refinement.min_border_vertices_per_thread);
    ds::StreamingVector<HypernodeID> tmp_refinement_nodes;
    kahypar::ds::FastResetFlagArray<> border_vertices_of_batch(_uncoarseningData.partitioned_hg->initialNumNodes());
    auto do_localized_refinement = [&]() {
      parallel::scalable_vector<HypernodeID> refinement_nodes = tmp_refinement_nodes.copy_parallel();
      tmp_refinement_nodes.clear_parallel();
      border_vertices_of_batch.reset();
      localizedRefine(*_uncoarseningData.partitioned_hg, refinement_nodes, label_propagation,
                      fm, current_metrics, force_measure_timings);
    };

    while ( !_hierarchy.empty() ) {
      BatchVector& batches = _hierarchy.back();

      // Uncontract all batches of a specific version of the hypergraph
      while ( !batches.empty() ) {
        const Batch& batch = batches.back();
        if ( batch.size() > 0 ) {
          HEAVY_REFINEMENT_ASSERT(metrics::objective(*_uncoarseningData.partitioned_hg, _context.partition.objective) ==
                                  current_metrics.getMetric(Mode::direct, _context.partition.objective),
                                  V(current_metrics.getMetric(Mode::direct, _context.partition.objective)) <<
                                  V(metrics::objective(*_uncoarseningData.partitioned_hg, _context.partition.objective)));
          utils::Timer::instance().start_timer("batch_uncontractions", "Batch Uncontractions", false, force_measure_timings);
          _uncoarseningData.partitioned_hg->uncontract(batch);
          utils::Timer::instance().stop_timer("batch_uncontractions", force_measure_timings);
          HEAVY_REFINEMENT_ASSERT(_hg.verifyIncidenceArrayAndIncidentNets());
          HEAVY_REFINEMENT_ASSERT(_uncoarseningData.partitioned_hg->checkTrackedPartitionInformation());
          HEAVY_REFINEMENT_ASSERT(metrics::objective(*_uncoarseningData.partitioned_hg, _context.partition.objective) ==
                                  current_metrics.getMetric(Mode::direct, _context.partition.objective),
                                  V(current_metrics.getMetric(Mode::direct, _context.partition.objective)) <<
                                  V(metrics::objective(*_uncoarseningData.partitioned_hg, _context.partition.objective)));

          utils::Timer::instance().start_timer("collect_border_vertices", "Collect Border Vertices", false, force_measure_timings);
          tbb::parallel_for(0UL, batch.size(), [&](const size_t i) {
            const Memento& memento = batch[i];
            if ( !border_vertices_of_batch[memento.u] && _uncoarseningData.partitioned_hg->isBorderNode(memento.u) ) {
              border_vertices_of_batch.set(memento.u, true);
              tmp_refinement_nodes.stream(memento.u);
            }
            if ( !border_vertices_of_batch[memento.v] && _uncoarseningData.partitioned_hg->isBorderNode(memento.v) ) {
              border_vertices_of_batch.set(memento.v, true);
              tmp_refinement_nodes.stream(memento.v);
            }
          });
          utils::Timer::instance().stop_timer("collect_border_vertices", force_measure_timings);

          if ( tmp_refinement_nodes.size() >= minimum_required_number_of_border_vertices ) {
            // Perform localized refinement if we uncontract more
            // than the minimum required number of border vertices
            do_localized_refinement();
          }

          ++num_batches;
          total_batches_size += batch.size();
          // Update Progress Bar
          uncontraction_progress.setObjective(current_metrics.getMetric(
              _context.partition.mode, _context.partition.objective));
          uncontraction_progress += batch.size();
        }
        batches.pop_back();
      }

      if ( tmp_refinement_nodes.size() > 0 ) {
        // Perform localized refinement on remaining border vertices
        do_localized_refinement();
      }

      // Restore single-pin and parallel nets to continue with the next vector of batches
      if ( !_uncoarseningData.removed_hyperedges_batches.empty() ) {
        utils::Timer::instance().start_timer("restore_single_pin_and_parallel_nets", "Restore Single Pin and Parallel Nets", false, force_measure_timings);
        _uncoarseningData.partitioned_hg->restoreSinglePinAndParallelNets(_uncoarseningData.removed_hyperedges_batches.back());
        _uncoarseningData.removed_hyperedges_batches.pop_back();
        utils::Timer::instance().stop_timer("restore_single_pin_and_parallel_nets", force_measure_timings);
        HEAVY_REFINEMENT_ASSERT(_hg.verifyIncidenceArrayAndIncidentNets());
        HEAVY_REFINEMENT_ASSERT(_uncoarseningData.partitioned_hg->checkTrackedPartitionInformation());

        // Perform refinement on all vertices
        const double time_limit = refinementTimeLimit(_context, _uncoarseningData.round_coarsening_times.back());
        globalRefine(*_uncoarseningData.partitioned_hg, fm, flows, current_metrics, time_limit);
        uncontraction_progress.setObjective(current_metrics.getMetric(
            _context.partition.mode, _context.partition.objective));
        _uncoarseningData.round_coarsening_times.pop_back();
      }
      _hierarchy.pop_back();
    }

    // Top-Level Refinement on all vertices
    const HyperedgeWeight objective_before = current_metrics.getMetric(
      _context.partition.mode, _context.partition.objective);
    const double time_limit = refinementTimeLimit(_context, _uncoarseningData.round_coarsening_times.back());
    globalRefine(*_uncoarseningData.partitioned_hg, fm, flows, current_metrics, time_limit);
    _uncoarseningData.round_coarsening_times.pop_back();
    ASSERT(_uncoarseningData.round_coarsening_times.size() == 0);
    const HyperedgeWeight objective_after = current_metrics.getMetric(
      _context.partition.mode, _context.partition.objective);
    if ( _context.partition.verbose_output && objective_after < objective_before ) {
      LOG << GREEN << "Top-Level Refinment improved objective from"
      << objective_before << "to" << objective_after << END;
    }

    if ( is_timer_disabled ) {
      utils::Timer::instance().enable();
    }

    // If we finish batch uncontractions and partition is imbalanced, we try to rebalance it
    if ( _context.type == kahypar::ContextType::main && !metrics::isBalanced(*_uncoarseningData.partitioned_hg, _context)) {
      const HyperedgeWeight quality_before = current_metrics.getMetric(
        Mode::direct, _context.partition.objective);
      if ( _context.partition.verbose_output ) {
        LOG << RED << "Partition is imbalanced (Current Imbalance:"
        << metrics::imbalance(*_uncoarseningData.partitioned_hg, _context) << ") ->"
        << "Rebalancer is activated" << END;

        LOG << "Part weights: (violations in red)";
        io::printPartWeightsAndSizes(*_uncoarseningData.partitioned_hg, _context);
      }

      utils::Timer::instance().start_timer("rebalance", "Rebalance");
      if ( _context.partition.objective == kahypar::Objective::km1 ) {
        Km1Rebalancer rebalancer(*_uncoarseningData.partitioned_hg, _context);
        rebalancer.rebalance(current_metrics);
      } else if ( _context.partition.objective == kahypar::Objective::cut ) {
        CutRebalancer rebalancer(*_uncoarseningData.partitioned_hg, _context);
        rebalancer.rebalance(current_metrics);
      }
      utils::Timer::instance().stop_timer("rebalance");

      const HyperedgeWeight quality_after = current_metrics.getMetric(
        Mode::direct, _context.partition.objective);
      if ( _context.partition.verbose_output ) {
        const HyperedgeWeight quality_delta = quality_after - quality_before;
        if ( quality_delta > 0 ) {
          LOG << RED << "Rebalancer worsen solution quality by" << quality_delta
          << "(Current Imbalance:" << metrics::imbalance(*_uncoarseningData.partitioned_hg, _context) << ")" << END;
        } else {
          LOG << GREEN << "Rebalancer improves solution quality by" << abs(quality_delta)
          << "(Current Imbalance:" << metrics::imbalance(*_uncoarseningData.partitioned_hg, _context) << ")" << END;
        }
      }
    }

    double avg_batch_size = static_cast<double>(total_batches_size) / num_batches;
    utils::Stats::instance().add_stat("num_batches", static_cast<int64_t>(num_batches));
    utils::Stats::instance().add_stat("avg_batch_size", avg_batch_size);
    DBG << V(num_batches) << V(avg_batch_size);

    ASSERT(metrics::objective(*_uncoarseningData.partitioned_hg, _context.partition.objective) ==
           current_metrics.getMetric(Mode::direct, _context.partition.objective),
           V(current_metrics.getMetric(Mode::direct, _context.partition.objective)) <<
           V(metrics::objective(*_uncoarseningData.partitioned_hg, _context.partition.objective)));

    return std::move(*_uncoarseningData.partitioned_hg);
  }
  void NLevelUncoarsener::localizedRefine(PartitionedHypergraph& partitioned_hypergraph,
                                          const parallel::scalable_vector<HypernodeID>& refinement_nodes,
                                          std::unique_ptr<IRefiner>& label_propagation,
                                          std::unique_ptr<IRefiner>& fm,
                                          Metrics& current_metrics,
                                          const bool force_measure_timings) {
    if ( debug && _context.type == kahypar::ContextType::main ) {
      io::printHypergraphInfo(partitioned_hypergraph.hypergraph(), "Refinement Hypergraph", false);
      DBG << "Start Refinement - km1 = " << current_metrics.km1
      << ", imbalance = " << current_metrics.imbalance;
    }

    bool improvement_found = true;
    while( improvement_found ) {
      improvement_found = false;

      if ( label_propagation &&
          _context.refinement.label_propagation.algorithm != LabelPropagationAlgorithm::do_nothing ) {
        utils::Timer::instance().start_timer("label_propagation", "Label Propagation", false, force_measure_timings);
        improvement_found |= label_propagation->refine(partitioned_hypergraph,
                                                       refinement_nodes, current_metrics, std::numeric_limits<double>::max());
        utils::Timer::instance().stop_timer("label_propagation", force_measure_timings);
      }

      if ( fm &&
          _context.refinement.fm.algorithm != FMAlgorithm::do_nothing ) {
        utils::Timer::instance().start_timer("fm", "FM", false, force_measure_timings);
        improvement_found |= fm->refine(partitioned_hypergraph,
                                        refinement_nodes, current_metrics, std::numeric_limits<double>::max());
        utils::Timer::instance().stop_timer("fm", force_measure_timings);
      }

      if ( _context.type == kahypar::ContextType::main ) {
        ASSERT(current_metrics.km1 == metrics::km1(partitioned_hypergraph),
               "Actual metric" << V(metrics::km1(partitioned_hypergraph))
               << "does not match the metric updated by the refiners" << V(current_metrics.km1));
      }

      if ( !_context.refinement.refine_until_no_improvement ) {
        break;
      }
    }

    if ( _context.type == kahypar::ContextType::main) {
      DBG << "--------------------------------------------------\n";
    }
  }

  void NLevelUncoarsener::globalRefine(PartitionedHypergraph& partitioned_hypergraph,
                                       std::unique_ptr<IRefiner>& fm,
<<<<<<< HEAD
                                       std::unique_ptr<IRefiner>& flows,
                                       kahypar::Metrics& current_metrics,
=======
                                       Metrics& current_metrics,
>>>>>>> ad963410
                                       const double time_limit) {

    auto applyGlobalFMParameters = [&](const FMParameters& fm, const NLevelGlobalFMParameters global_fm){
      NLevelGlobalFMParameters tmp_global_fm;
      tmp_global_fm.num_seed_nodes = fm.num_seed_nodes;
      tmp_global_fm.obey_minimal_parallelism = fm.obey_minimal_parallelism;
      fm.num_seed_nodes = global_fm.num_seed_nodes;
      fm.obey_minimal_parallelism = global_fm.obey_minimal_parallelism;
      return tmp_global_fm;
    };

    if ( _context.refinement.global_fm.use_global_fm ) {
      if ( debug && _context.type == kahypar::ContextType::main ) {
        io::printHypergraphInfo(partitioned_hypergraph.hypergraph(), "Refinement Hypergraph", false);
        DBG << "Start Refinement - km1 = " << current_metrics.km1
        << ", imbalance = " << current_metrics.imbalance;
      }

      // Enable Timings
      bool was_enabled = false;
      if ( !utils::Timer::instance().isEnabled() &&
           _context.type == kahypar::ContextType::main ) {
        utils::Timer::instance().enable();
        was_enabled = true;
      }

      // Apply global FM parameters to FM context and temporary store old fm context
      utils::Timer::instance().start_timer("global_refinement", "Global Refinement");
      NLevelGlobalFMParameters tmp_global_fm = applyGlobalFMParameters(
        _context.refinement.fm, _context.refinement.global_fm);
      bool improvement_found = true;
      while( improvement_found ) {
        improvement_found = false;
        const HyperedgeWeight metric_before = current_metrics.getMetric(
          kahypar::Mode::direct_kway, _context.partition.objective);

        if ( fm && _context.refinement.fm.algorithm != FMAlgorithm::do_nothing ) {
          utils::Timer::instance().start_timer("fm", "FM");
          improvement_found |= fm->refine(partitioned_hypergraph, {}, current_metrics, time_limit);
          utils::Timer::instance().stop_timer("fm");
        }

        if ( flows && _context.refinement.flows.algorithm != FlowAlgorithm::do_nothing ) {
          utils::Timer::instance().start_timer("initialize_flow_scheduler", "Initialize Flow Scheduler");
          flows->initialize(partitioned_hypergraph);
          utils::Timer::instance().stop_timer("initialize_flow_scheduler");

          utils::Timer::instance().start_timer("flow_refinement_scheduler", "Flow Refinement Scheduler");
          improvement_found |= flows->refine(partitioned_hypergraph, {}, current_metrics, time_limit);
          utils::Timer::instance().stop_timer("flow_refinement_scheduler");
        }

        if ( _context.type == kahypar::ContextType::main ) {
          ASSERT(current_metrics.km1 == metrics::km1(partitioned_hypergraph),
                 "Actual metric" << V(metrics::km1(partitioned_hypergraph))
                 << "does not match the metric updated by the refiners" << V(current_metrics.km1));
        }

        const HyperedgeWeight metric_after = current_metrics.getMetric(
          kahypar::Mode::direct_kway, _context.partition.objective);
        const double relative_improvement = 1.0 -
          static_cast<double>(metric_after) / metric_before;
        if ( !_context.refinement.global_fm.refine_until_no_improvement ||
            relative_improvement <= _context.refinement.relative_improvement_threshold ) {
          break;
        }
      }
      // Reset FM context
      applyGlobalFMParameters(_context.refinement.fm, tmp_global_fm);
      utils::Timer::instance().stop_timer("global_refinement");

      if ( was_enabled ) {
        utils::Timer::instance().disable();
      }

      if ( _context.type == kahypar::ContextType::main) {
        DBG << "--------------------------------------------------\n";
      }
    }
  }

}<|MERGE_RESOLUTION|>--- conflicted
+++ resolved
@@ -301,12 +301,8 @@
 
   void NLevelUncoarsener::globalRefine(PartitionedHypergraph& partitioned_hypergraph,
                                        std::unique_ptr<IRefiner>& fm,
-<<<<<<< HEAD
                                        std::unique_ptr<IRefiner>& flows,
-                                       kahypar::Metrics& current_metrics,
-=======
                                        Metrics& current_metrics,
->>>>>>> ad963410
                                        const double time_limit) {
 
     auto applyGlobalFMParameters = [&](const FMParameters& fm, const NLevelGlobalFMParameters global_fm){
@@ -341,7 +337,7 @@
       while( improvement_found ) {
         improvement_found = false;
         const HyperedgeWeight metric_before = current_metrics.getMetric(
-          kahypar::Mode::direct_kway, _context.partition.objective);
+          Mode::direct, _context.partition.objective);
 
         if ( fm && _context.refinement.fm.algorithm != FMAlgorithm::do_nothing ) {
           utils::Timer::instance().start_timer("fm", "FM");
@@ -366,7 +362,7 @@
         }
 
         const HyperedgeWeight metric_after = current_metrics.getMetric(
-          kahypar::Mode::direct_kway, _context.partition.objective);
+          Mode::direct, _context.partition.objective);
         const double relative_improvement = 1.0 -
           static_cast<double>(metric_after) / metric_before;
         if ( !_context.refinement.global_fm.refine_until_no_improvement ||
