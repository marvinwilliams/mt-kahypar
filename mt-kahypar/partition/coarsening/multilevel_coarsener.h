--- conflicted
+++ resolved
@@ -72,15 +72,9 @@
 
  public:
   MultilevelCoarsener(Hypergraph& hypergraph,
-<<<<<<< HEAD
                       const Context& context,
-                      const bool top_level,
                       UncoarseningData& uncoarseningData) :
-    Base(hypergraph, context, top_level, uncoarseningData),
-=======
-                      const Context& context) :
-    Base(hypergraph, context),
->>>>>>> 6f441da2
+    Base(hypergraph, context, uncoarseningData),
     _rater(hypergraph, context),
     _current_vertices(),
     _matching_state(),
@@ -285,13 +279,8 @@
 
       utils::Timer::instance().start_timer("contraction", "Contraction");
       // Perform parallel contraction
-<<<<<<< HEAD
       _uncoarseningData.performMultilevelContraction(std::move(cluster_ids), round_start);
-      utils::Timer::instance().stop_timer("parallel_multilevel_contraction");
-=======
-      Base::performMultilevelContraction(std::move(cluster_ids), round_start);
       utils::Timer::instance().stop_timer("contraction");
->>>>>>> 6f441da2
 
       if ( _context.coarsening.use_adaptive_max_allowed_node_weight ) {
         // If the reduction ratio of the number of vertices or pins is below
@@ -319,7 +308,7 @@
     }
     _progress_bar += (initial_num_nodes - _progress_bar.count());
     _progress_bar.disable();
-    _uncoarseningData.finalizeCoarsening(_top_level);
+    _uncoarseningData.finalizeCoarsening();
   }
 
   /*!
