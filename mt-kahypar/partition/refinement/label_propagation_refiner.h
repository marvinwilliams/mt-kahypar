--- conflicted
+++ resolved
@@ -86,27 +86,15 @@
     // NOTE, the assumption is that the LP Refiner is called after
     // each uncontraction and that the contraction partner is on the
     // second position of vector refinement_nodes.
-<<<<<<< HEAD
     ASSERT(refinement_nodes.size() % 2 == 0);
     for ( size_t i = 0; i < refinement_nodes.size() / 2; ++i ) {
       addVertex(refinement_nodes[ 2 * i + 1 ]); // add all contraction partners
       ++_current_level;
-=======
-    ASSERT(refinement_nodes.size() == 0  /* only for unit tests */ ||
-           refinement_nodes.size() == 2);
-    if (refinement_nodes.size() == 2) {
-      addVertex(refinement_nodes[1]);
->>>>>>> a4758b2e
     }
 
     // Label propagation is not executed on all levels of the n-level hierarchy.
     // If LP should be executed on the current level is determined by the execution policy.
-<<<<<<< HEAD
     if ( !_execution_policy.execute(_current_level) ) {
-=======
-    ++_current_level;
-    if (!_execution_policy.execute(_current_level)) {
->>>>>>> a4758b2e
       return false;
     }
 
