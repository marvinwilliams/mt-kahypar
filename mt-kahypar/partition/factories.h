/*******************************************************************************
 * This file is part of KaHyPar.
 *
 * Copyright (C) 2019 Tobias Heuer <tobias.heuer@kit.edu>
 *
 * KaHyPar is free software: you can redistribute it and/or modify
 * it under the terms of the GNU General Public License as published by
 * the Free Software Foundation, either version 3 of the License, or
 * (at your option) any later version.
 *
 * KaHyPar is distributed in the hope that it will be useful,
 * but WITHOUT ANY WARRANTY; without even the implied warranty of
 * MERCHANTABILITY or FITNESS FOR A PARTICULAR PURPOSE.  See the
 * GNU General Public License for more details.
 *
 * You should have received a copy of the GNU General Public License
 * along with KaHyPar.  If not, see <http://www.gnu.org/licenses/>.
 *
 ******************************************************************************/

#pragma once

#include "kahypar/meta/abstract_factory.h"
#include "kahypar/meta/static_multi_dispatch_factory.h"
#include "kahypar/meta/typelist.h"

#include "mt-kahypar/partition/coarsening/nlevel_coarsener.h"
#include "mt-kahypar/partition/coarsening/multilevel_coarsener.h"
#include "mt-kahypar/partition/coarsening/i_coarsener.h"
#include "mt-kahypar/partition/coarsening/policies/rating_acceptance_policy.h"
#include "mt-kahypar/partition/coarsening/policies/rating_heavy_node_penalty_policy.h"
#include "mt-kahypar/partition/coarsening/policies/contraction_order_policy.h"
#include "mt-kahypar/partition/context.h"
#include "mt-kahypar/partition/initial_partitioning/i_initial_partitioner.h"
#include "mt-kahypar/partition/preprocessing/sparsification/i_hypergraph_sparsifier.h"
#include "mt-kahypar/partition/refinement/i_refiner.h"

namespace mt_kahypar {

using HypergraphSparsifierFactory = kahypar::meta::Factory<SimiliarNetCombinerStrategy,
                                                           IHypergraphSparsifier* (*)(const Context&, const TaskGroupID)>;

using CoarsenerFactory = kahypar::meta::Factory<CoarseningAlgorithm,
                                                ICoarsener* (*)(Hypergraph&, const Context&, const TaskGroupID, const bool)>;

using MultilevelCoarsenerDispatcher = kahypar::meta::StaticMultiDispatchFactory<MultilevelCoarsener,
                                                                                ICoarsener,
                                                                                kahypar::meta::Typelist<RatingScorePolicies,
                                                                                                        HeavyNodePenaltyPolicies,
                                                                                                        AcceptancePolicies> >;
<<<<<<< HEAD
using NLevelCoarsenerDispatcher = kahypar::meta::StaticMultiDispatchFactory<NLevelCoarsener,
                                                                            ICoarsener,
                                                                            kahypar::meta::Typelist<RatingScorePolicies,
                                                                                                        HeavyNodePenaltyPolicies,
                                                                                                        AcceptancePolicies,
                                                                                                        ContractionOrderPolicies> >;


using FlatInitialPartitionerFactory = kahypar::meta::Factory<InitialPartitioningAlgorithm,
                                                             tbb::task* (*)(tbb::task*, const InitialPartitioningAlgorithm, InitialPartitioningDataContainer&, const Context&)>;

=======
>>>>>>> 74102784
using InitialPartitionerFactory = kahypar::meta::Factory<InitialPartitioningMode,
                                                         IInitialPartitioner* (*)(PartitionedHypergraph&, const Context&, const bool, const TaskGroupID)>;

using LabelPropagationFactory = kahypar::meta::Factory<LabelPropagationAlgorithm,
                                                       IRefiner* (*)(Hypergraph&, const Context&, const TaskGroupID)>;

using FMFactory = kahypar::meta::Factory<FMAlgorithm,
                                         IRefiner* (*)(Hypergraph&, const Context&, const TaskGroupID)>;
}  // namespace mt_kahypar<|MERGE_RESOLUTION|>--- conflicted
+++ resolved
@@ -48,7 +48,7 @@
                                                                                 kahypar::meta::Typelist<RatingScorePolicies,
                                                                                                         HeavyNodePenaltyPolicies,
                                                                                                         AcceptancePolicies> >;
-<<<<<<< HEAD
+
 using NLevelCoarsenerDispatcher = kahypar::meta::StaticMultiDispatchFactory<NLevelCoarsener,
                                                                             ICoarsener,
                                                                             kahypar::meta::Typelist<RatingScorePolicies,
@@ -56,12 +56,6 @@
                                                                                                         AcceptancePolicies,
                                                                                                         ContractionOrderPolicies> >;
 
-
-using FlatInitialPartitionerFactory = kahypar::meta::Factory<InitialPartitioningAlgorithm,
-                                                             tbb::task* (*)(tbb::task*, const InitialPartitioningAlgorithm, InitialPartitioningDataContainer&, const Context&)>;
-
-=======
->>>>>>> 74102784
 using InitialPartitionerFactory = kahypar::meta::Factory<InitialPartitioningMode,
                                                          IInitialPartitioner* (*)(PartitionedHypergraph&, const Context&, const bool, const TaskGroupID)>;
 
