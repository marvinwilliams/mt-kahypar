/*******************************************************************************
 * This file is part of KaHyPar.
 *
 * Copyright (C) 2019 Tobias Heuer <tobias.heuer@kit.edu>
 * Copyright (C) 2019 Lars Gottesbüren <lars.gottesbueren@kit.edu>
 *
 * KaHyPar is free software: you can redistribute it and/or modify
 * it under the terms of the GNU General Public License as published by
 * the Free Software Foundation, either version 3 of the License, or
 * (at your option) any later version.
 *
 * KaHyPar is distributed in the hope that it will be useful,
 * but WITHOUT ANY WARRANTY; without even the implied warranty of
 * MERCHANTABILITY or FITNESS FOR A PARTICULAR PURPOSE.  See the
 * GNU General Public License for more details.
 *
 * You should have received a copy of the GNU General Public License
 * along with KaHyPar.  If not, see <http://www.gnu.org/licenses/>.
 *
 ******************************************************************************/

#pragma once

#include <iostream>
#include <string>

#include "mt-kahypar/macros.h"

namespace mt_kahypar {
enum class Type : int8_t {
  Unweighted = 0,
  EdgeWeights = 1,
  NodeWeights = 10,
  EdgeAndNodeWeights = 11,
};

enum class Paradigm : int8_t {
  multilevel
};

enum class LouvainEdgeWeight : uint8_t {
  hybrid,
  uniform,
  non_uniform,
  degree,
  UNDEFINED
};

enum class SimiliarNetCombinerStrategy : uint8_t {
  union_nets,
  max_size,
  importance,
  UNDEFINED
};

enum class CoarseningAlgorithm : uint8_t {
  multilevel_coarsener,
  UNDEFINED
};

enum class RatingFunction : uint8_t {
  heavy_edge,
  sameness,
  UNDEFINED
};

enum class HeavyNodePenaltyPolicy : uint8_t {
  no_penalty,
  multiplicative_penalty,
  additive,
  UNDEFINED
};

enum class AcceptancePolicy : uint8_t {
  best,
  best_prefer_unmatched,
  UNDEFINED
};

enum class InitialPartitioningAlgorithm : uint8_t {
  random = 0,
  bfs = 1,
  greedy_round_robin_fm = 2,
  greedy_global_fm = 3,
  greedy_sequential_fm = 4,
  greedy_round_robin_max_net = 5,
  greedy_global_max_net = 6,
  greedy_sequential_max_net = 7,
  label_propagation = 8,
  UNDEFINED = 9
};

enum class InitialPartitioningMode : uint8_t {
  direct,
  recursive,
  recursive_bisection,
  UNDEFINED
};

enum class LabelPropagationAlgorithm : uint8_t {
  label_propagation_km1,
  label_propagation_cut,
  do_nothing,
};

enum class FlowAlgorithm : uint8_t {
  flow_match,
  flow_opt,
  flow_one_round,
  do_nothing
};

enum class FMAlgorithm : uint8_t {
  fm_multitry,
  fm_boundary,
  do_nothing
};

std::ostream & operator<< (std::ostream& os, const Type& type) {
  switch (type) {
    case Type::Unweighted: return os << "unweighted";
    case Type::EdgeWeights: return os << "edge_weights";
    case Type::NodeWeights: return os << "node_weights";
    case Type::EdgeAndNodeWeights: return os << "edge_and_node_weights";
      // omit default case to trigger compiler warning for missing cases
  }
  return os << static_cast<uint8_t>(type);
}

std::ostream & operator<< (std::ostream& os, const Paradigm& paradigm) {
  switch (paradigm) {
    case Paradigm::multilevel: return os << "multilevel";
      // omit default case to trigger compiler warning for missing cases
  }
  return os << static_cast<uint8_t>(paradigm);
}

std::ostream & operator<< (std::ostream& os, const LouvainEdgeWeight& type) {
  switch (type) {
    case LouvainEdgeWeight::hybrid: return os << "hybrid";
    case LouvainEdgeWeight::uniform: return os << "uniform";
    case LouvainEdgeWeight::non_uniform: return os << "non_uniform";
    case LouvainEdgeWeight::degree: return os << "degree";
    case LouvainEdgeWeight::UNDEFINED: return os << "UNDEFINED";
      // omit default case to trigger compiler warning for missing cases
  }
  return os << static_cast<uint8_t>(type);
}

std::ostream & operator<< (std::ostream& os, const SimiliarNetCombinerStrategy& strategy) {
  switch (strategy) {
    case SimiliarNetCombinerStrategy::union_nets: return os << "union";
    case SimiliarNetCombinerStrategy::max_size: return os << "max_size";
    case SimiliarNetCombinerStrategy::importance: return os << "importance";
    case SimiliarNetCombinerStrategy::UNDEFINED: return os << "UNDEFINED";
      // omit default case to trigger compiler warning for missing cases
  }
  return os << static_cast<uint8_t>(strategy);
}

std::ostream & operator<< (std::ostream& os, const CoarseningAlgorithm& algo) {
  switch (algo) {
    case CoarseningAlgorithm::multilevel_coarsener: return os << "multilevel_coarsener";
    case CoarseningAlgorithm::UNDEFINED: return os << "UNDEFINED";
      // omit default case to trigger compiler warning for missing cases
  }
  return os << static_cast<uint8_t>(algo);
}

std::ostream & operator<< (std::ostream& os, const HeavyNodePenaltyPolicy& heavy_hn_policy) {
  switch (heavy_hn_policy) {
    case HeavyNodePenaltyPolicy::multiplicative_penalty: return os << "multiplicative";
    case HeavyNodePenaltyPolicy::no_penalty: return os << "no_penalty";
    case HeavyNodePenaltyPolicy::additive: return os << "additive";
    case HeavyNodePenaltyPolicy::UNDEFINED: return os << "UNDEFINED";
  }
  return os << static_cast<uint8_t>(heavy_hn_policy);
}

std::ostream & operator<< (std::ostream& os, const AcceptancePolicy& acceptance_policy) {
  switch (acceptance_policy) {
    case AcceptancePolicy::best: return os << "best";
    case AcceptancePolicy::best_prefer_unmatched: return os << "best_prefer_unmatched";
    case AcceptancePolicy::UNDEFINED: return os << "UNDEFINED";
      // omit default case to trigger compiler warning for missing cases
  }
  return os << static_cast<uint8_t>(acceptance_policy);
}

std::ostream & operator<< (std::ostream& os, const RatingFunction& func) {
  switch (func) {
    case RatingFunction::heavy_edge: return os << "heavy_edge";
    case RatingFunction::sameness: return os << "sameness";
    case RatingFunction::UNDEFINED: return os << "UNDEFINED";
      // omit default case to trigger compiler warning for missing cases
  }
  return os << static_cast<uint8_t>(func);
}

std::ostream & operator<< (std::ostream& os, const InitialPartitioningAlgorithm& algo) {
  switch (algo) {
    case InitialPartitioningAlgorithm::random: return os << "random";
    case InitialPartitioningAlgorithm::bfs: return os << "bfs";
    case InitialPartitioningAlgorithm::greedy_round_robin_fm: return os << "greedy_round_robin_fm";
    case InitialPartitioningAlgorithm::greedy_global_fm: return os << "greedy_global_fm";
    case InitialPartitioningAlgorithm::greedy_sequential_fm: return os << "greedy_sequential_fm";
    case InitialPartitioningAlgorithm::greedy_round_robin_max_net: return os << "greedy_round_robin_max_net";
    case InitialPartitioningAlgorithm::greedy_global_max_net: return os << "greedy_global_max_net";
    case InitialPartitioningAlgorithm::greedy_sequential_max_net: return os << "greedy_sequential_max_net";
    case InitialPartitioningAlgorithm::label_propagation: return os << "label_propagation";
    case InitialPartitioningAlgorithm::UNDEFINED: return os << "UNDEFINED";
      // omit default case to trigger compiler warning for missing cases
  }
  return os << static_cast<uint8_t>(algo);
}

std::ostream & operator<< (std::ostream& os, const InitialPartitioningMode& mode) {
  switch (mode) {
    case InitialPartitioningMode::direct: return os << "direct";
    case InitialPartitioningMode::recursive: return os << "recursive";
    case InitialPartitioningMode::recursive_bisection: return os << "recursive_bisection";
    case InitialPartitioningMode::UNDEFINED: return os << "UNDEFINED";
      // omit default case to trigger compiler warning for missing cases
  }
  return os << static_cast<uint8_t>(mode);
}

std::ostream & operator<< (std::ostream& os, const LabelPropagationAlgorithm& algo) {
  switch (algo) {
    case LabelPropagationAlgorithm::label_propagation_km1: return os << "label_propagation_km1";
    case LabelPropagationAlgorithm::label_propagation_cut: return os << "label_propagation_cut";
    case LabelPropagationAlgorithm::do_nothing: return os << "do_nothing";
      // omit default case to trigger compiler warning for missing cases
  }
  return os << static_cast<uint8_t>(algo);
}

<<<<<<< HEAD
std::ostream & operator<< (std::ostream& os, const FlowAlgorithm& algo) {
  switch (algo) {
    case FlowAlgorithm::flow_match: return os << "flow_match";
    case FlowAlgorithm::flow_opt: return os << "flow_opt";
    case FlowAlgorithm::flow_one_round: return os << "flow_one_round";
    case FlowAlgorithm::do_nothing: return os << "do_nothing";
=======
std::ostream & operator<< (std::ostream& os, const FMAlgorithm& algo) {
  switch (algo) {
    case FMAlgorithm::fm_multitry: return os << "fm_multitry";
    case FMAlgorithm::fm_boundary: return os << "fm_boundary";
    case FMAlgorithm::do_nothing: return os << "do_nothing";
>>>>>>> d6f1387a
      // omit default case to trigger compiler warning for missing cases
  }
  return os << static_cast<uint8_t>(algo);
}

static LouvainEdgeWeight louvainEdgeWeightFromString(const std::string& type) {
  if (type == "hybrid") {
    return LouvainEdgeWeight::hybrid;
  } else if (type == "uniform") {
    return LouvainEdgeWeight::uniform;
  } else if (type == "non_uniform") {
    return LouvainEdgeWeight::non_uniform;
  } else if (type == "degree") {
    return LouvainEdgeWeight::degree;
  }
  ERROR("No valid louvain edge weight.");
  return LouvainEdgeWeight::UNDEFINED;
}

static SimiliarNetCombinerStrategy similiarNetCombinerStrategyFromString(const std::string& type) {
  if (type == "union") {
    return SimiliarNetCombinerStrategy::union_nets;
  } else if (type == "max_size") {
    return SimiliarNetCombinerStrategy::max_size;
  } else if (type == "importance") {
    return SimiliarNetCombinerStrategy::importance;
  }
  ERROR("No valid similiar net unifier strategy.");
  return SimiliarNetCombinerStrategy::UNDEFINED;
}

static CoarseningAlgorithm coarseningAlgorithmFromString(const std::string& type) {
  if (type == "multilevel_coarsener") {
    return CoarseningAlgorithm::multilevel_coarsener;
  }
  ERROR("Illegal option: " + type);
  return CoarseningAlgorithm::UNDEFINED;
}

static HeavyNodePenaltyPolicy heavyNodePenaltyFromString(const std::string& penalty) {
  if (penalty == "multiplicative") {
    return HeavyNodePenaltyPolicy::multiplicative_penalty;
  } else if (penalty == "no_penalty") {
    return HeavyNodePenaltyPolicy::no_penalty;
  } else if (penalty == "additive") {
    return HeavyNodePenaltyPolicy::additive;
    // omit default case to trigger compiler warning for missing cases
  }
  ERROR("No valid edge penalty policy for rating.");
  return HeavyNodePenaltyPolicy::UNDEFINED;
}

static AcceptancePolicy acceptanceCriterionFromString(const std::string& crit) {
  if (crit == "best") {
    return AcceptancePolicy::best;
  } else if (crit == "best_prefer_unmatched") {
    return AcceptancePolicy::best_prefer_unmatched;
  }
  ERROR("No valid acceptance criterion for rating.");
}

static RatingFunction ratingFunctionFromString(const std::string& function) {
  if (function == "heavy_edge") {
    return RatingFunction::heavy_edge;
  } else  if (function == "sameness") {
    return RatingFunction::sameness;
  }
  ERROR("No valid rating function for rating.");
  return RatingFunction::UNDEFINED;
}

static InitialPartitioningAlgorithm initialPartitioningAlgorithmFromString(const std::string& algo) {
  if (algo == "random") {
    return InitialPartitioningAlgorithm::random;
  } else if (algo == "bfs") {
    return InitialPartitioningAlgorithm::bfs;
  } else if (algo == "greedy_round_robin_fm") {
    return InitialPartitioningAlgorithm::greedy_round_robin_fm;
  } else if (algo == "greedy_global_fm") {
    return InitialPartitioningAlgorithm::greedy_global_fm;
  } else if (algo == "greedy_sequential_fm") {
    return InitialPartitioningAlgorithm::greedy_sequential_fm;
  } else if (algo == "greedy_round_robin_max_net") {
    return InitialPartitioningAlgorithm::greedy_round_robin_max_net;
  } else if (algo == "greedy_global_max_net") {
    return InitialPartitioningAlgorithm::greedy_global_max_net;
  } else if (algo == "greedy_sequential_max_net") {
    return InitialPartitioningAlgorithm::greedy_sequential_max_net;
  } else if (algo == "label_propagation") {
    return InitialPartitioningAlgorithm::label_propagation;
  }
  ERROR("Illegal option: " + algo);
  return InitialPartitioningAlgorithm::UNDEFINED;
}

static InitialPartitioningMode initialPartitioningModeFromString(const std::string& mode) {
  if (mode == "direct") {
    return InitialPartitioningMode::direct;
  } else if (mode == "recursive") {
    return InitialPartitioningMode::recursive;
  } else if (mode == "recursive_bisection") {
    return InitialPartitioningMode::recursive_bisection;
  }
  ERROR("Illegal option: " + mode);
  return InitialPartitioningMode::UNDEFINED;
}

static LabelPropagationAlgorithm labelPropagationAlgorithmFromString(const std::string& type) {
  if (type == "label_propagation_km1") {
    return LabelPropagationAlgorithm::label_propagation_km1;
  } else if (type == "label_propagation_cut") {
    return LabelPropagationAlgorithm::label_propagation_cut;
  } else if (type == "do_nothing") {
    return LabelPropagationAlgorithm::do_nothing;
  }
  ERROR("Illegal option: " + type);
  return LabelPropagationAlgorithm::do_nothing;
}

<<<<<<< HEAD
static FlowAlgorithm flowAlgorithmFromString(const std::string& type) {
  if (type == "flow_match") {
    return FlowAlgorithm::flow_match;
  } else if (type == "flow_opt") {
    return FlowAlgorithm::flow_opt;
  }else if(type == "flow_one_round"){
    return FlowAlgorithm::flow_one_round;
  } else if (type == "do_nothing") {
    return FlowAlgorithm::do_nothing;
  }
  ERROR("Illegal option: " + type);
  return FlowAlgorithm::do_nothing;
=======
static FMAlgorithm fmAlgorithmFromString(const std::string& type) {
  if (type == "fm_multitry") {
    return FMAlgorithm::fm_multitry;
  } else if (type == "fm_boundary") {
    return FMAlgorithm::fm_boundary;
  } else if (type == "do_nothing") {
    return FMAlgorithm::do_nothing;
  }
  ERROR("Illegal option: " + type);
  return FMAlgorithm::do_nothing;
>>>>>>> d6f1387a
}

}  // namesapce mt_kahypar<|MERGE_RESOLUTION|>--- conflicted
+++ resolved
@@ -235,20 +235,22 @@
   return os << static_cast<uint8_t>(algo);
 }
 
-<<<<<<< HEAD
 std::ostream & operator<< (std::ostream& os, const FlowAlgorithm& algo) {
   switch (algo) {
     case FlowAlgorithm::flow_match: return os << "flow_match";
     case FlowAlgorithm::flow_opt: return os << "flow_opt";
     case FlowAlgorithm::flow_one_round: return os << "flow_one_round";
     case FlowAlgorithm::do_nothing: return os << "do_nothing";
-=======
+      // omit default case to trigger compiler warning for missing cases
+  }
+  return os << static_cast<uint8_t>(algo);
+}
+
 std::ostream & operator<< (std::ostream& os, const FMAlgorithm& algo) {
   switch (algo) {
     case FMAlgorithm::fm_multitry: return os << "fm_multitry";
     case FMAlgorithm::fm_boundary: return os << "fm_boundary";
     case FMAlgorithm::do_nothing: return os << "do_nothing";
->>>>>>> d6f1387a
       // omit default case to trigger compiler warning for missing cases
   }
   return os << static_cast<uint8_t>(algo);
@@ -368,7 +370,6 @@
   return LabelPropagationAlgorithm::do_nothing;
 }
 
-<<<<<<< HEAD
 static FlowAlgorithm flowAlgorithmFromString(const std::string& type) {
   if (type == "flow_match") {
     return FlowAlgorithm::flow_match;
@@ -381,7 +382,8 @@
   }
   ERROR("Illegal option: " + type);
   return FlowAlgorithm::do_nothing;
-=======
+}
+
 static FMAlgorithm fmAlgorithmFromString(const std::string& type) {
   if (type == "fm_multitry") {
     return FMAlgorithm::fm_multitry;
@@ -392,7 +394,6 @@
   }
   ERROR("Illegal option: " + type);
   return FMAlgorithm::do_nothing;
->>>>>>> d6f1387a
 }
 
 }  // namesapce mt_kahypar