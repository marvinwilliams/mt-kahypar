/*******************************************************************************
 * This file is part of KaHyPar.
 *
 * Copyright (C) 2019 Tobias Heuer <tobias.heuer@kit.edu>
 *
 * KaHyPar is free software: you can redistribute it and/or modify
 * it under the terms of the GNU General Public License as published by
 * the Free Software Foundation, either version 3 of the License, or
 * (at your option) any later version.
 *
 * KaHyPar is distributed in the hope that it will be useful,
 * but WITHOUT ANY WARRANTY; without even the implied warranty of
 * MERCHANTABILITY or FITNESS FOR A PARTICULAR PURPOSE.  See the
 * GNU General Public License for more details.
 *
 * You should have received a copy of the GNU General Public License
 * along with KaHyPar.  If not, see <http://www.gnu.org/licenses/>.
 *
 ******************************************************************************/
#pragma once

#include <chrono>

#include "tbb/enumerable_thread_specific.h"

#include "kahypar/datastructure/fast_reset_flag_array.h"
#include "kahypar/datastructure/kway_priority_queue.h"

#include "mt-kahypar/parallel/hardware_topology.h"
#include "mt-kahypar/parallel/tbb_numa_arena.h"
#include "mt-kahypar/datastructures/static_hypergraph.h"
#include "mt-kahypar/datastructures/static_hypergraph_factory.h"
#include "mt-kahypar/datastructures/numa_hypergraph.h"
#include "mt-kahypar/datastructures/numa_hypergraph_factory.h"
#include "mt-kahypar/datastructures/partitioned_hypergraph.h"
#include "mt-kahypar/datastructures/numa_partitioned_hypergraph.h"

#include "tests/parallel/topology_mock.h"

#define USE_HARDWARE_MOCK false
#define TRACK_BORDER_VERTICES true

namespace mt_kahypar {

#if KAHYPAR_ENABLE_NUMA_AWARE_PARTITIONING
static constexpr int NUM_NUMA_NODES = 2;
#else
// In case non-numa-aware partitioning is enabled, we mock
// the system architecture to simulate a system with one
// NUMA node.
static constexpr int NUM_NUMA_NODES = 1;
#endif

#if USE_HARDWARE_MOCK || !KAHYPAR_ENABLE_NUMA_AWARE_PARTITIONING
using TopoMock = mt_kahypar::parallel::TopologyMock<NUM_NUMA_NODES>;
using topology_t = mt_kahypar::parallel::topology_t;
using node_t = mt_kahypar::parallel::node_t;
using HardwareTopology = mt_kahypar::parallel::HardwareTopology<TopoMock, topology_t, node_t>;
#else
using HardwareTopology = mt_kahypar::parallel::HardwareTopology<>;
#endif
using TBBNumaArena = mt_kahypar::parallel::TBBNumaArena<HardwareTopology>;

using ThreadLocalFastResetFlagArray = tbb::enumerable_thread_specific<kahypar::ds::FastResetFlagArray<> >;
using KWayPriorityQueue = kahypar::ds::KWayPriorityQueue<HypernodeID, Gain, std::numeric_limits<Gain>, true>;
using ThreadLocalKWayPriorityQueue = tbb::enumerable_thread_specific<KWayPriorityQueue>;

using NodeID = uint32_t;

<<<<<<< HEAD
struct Move {   // TODO move this to LPA code. FM needs a different definition
  PartitionID from;
  PartitionID to;
  Gain gain;
};

using StreamingHypergraph = mt_kahypar::ds::StreamingHypergraph<HypernodeID,
                                                                HyperedgeID,
                                                                HypernodeWeight,
                                                                HyperedgeWeight,
                                                                PartitionID,
                                                                HardwareTopology,
                                                                TBBNumaArena>;

using Hypergraph = mt_kahypar::ds::Hypergraph<HypernodeID,
                                              HyperedgeID,
                                              HypernodeWeight,
                                              HyperedgeWeight,
                                              PartitionID,
                                              HardwareTopology,
                                              TBBNumaArena>;
=======
#if KAHYPAR_ENABLE_NUMA_AWARE_PARTITIONING
  using Hypergraph = ds::NumaHypergraph<ds::StaticHypergraph, HardwareTopology, TBBNumaArena>;
  using HypergraphFactory = ds::NumaHypergraphFactory<
    ds::StaticHypergraph, ds::StaticHypergraphFactory, HardwareTopology, TBBNumaArena>;
  template<bool track_border_vertices = TRACK_BORDER_VERTICES>
  using PartitionedHypergraph = ds::NumaPartitionedHypergraph<
    Hypergraph, HypergraphFactory, track_border_vertices>;
#else
  using Hypergraph = ds::StaticHypergraph;
  using HypergraphFactory = ds::StaticHypergraphFactory;
  template<bool track_border_vertices = TRACK_BORDER_VERTICES>
  using PartitionedHypergraph = ds::PartitionedHypergraph<
    Hypergraph, HypergraphFactory, track_border_vertices>;
#endif
>>>>>>> 4501e566

struct GlobalTypeTraits {
  using HyperGraph = Hypergraph;
  using HyperGraphFactory = HypergraphFactory;
  template<bool track_border_vertices = TRACK_BORDER_VERTICES>
  using PartitionedHyperGraph = PartitionedHypergraph<track_border_vertices>;
  using TBB = TBBNumaArena;
  using HwTopology = HardwareTopology;
};

using HighResClockTimepoint = std::chrono::time_point<std::chrono::high_resolution_clock>;
}  // namespace mt_kahypar<|MERGE_RESOLUTION|>--- conflicted
+++ resolved
@@ -67,29 +67,6 @@
 
 using NodeID = uint32_t;
 
-<<<<<<< HEAD
-struct Move {   // TODO move this to LPA code. FM needs a different definition
-  PartitionID from;
-  PartitionID to;
-  Gain gain;
-};
-
-using StreamingHypergraph = mt_kahypar::ds::StreamingHypergraph<HypernodeID,
-                                                                HyperedgeID,
-                                                                HypernodeWeight,
-                                                                HyperedgeWeight,
-                                                                PartitionID,
-                                                                HardwareTopology,
-                                                                TBBNumaArena>;
-
-using Hypergraph = mt_kahypar::ds::Hypergraph<HypernodeID,
-                                              HyperedgeID,
-                                              HypernodeWeight,
-                                              HyperedgeWeight,
-                                              PartitionID,
-                                              HardwareTopology,
-                                              TBBNumaArena>;
-=======
 #if KAHYPAR_ENABLE_NUMA_AWARE_PARTITIONING
   using Hypergraph = ds::NumaHypergraph<ds::StaticHypergraph, HardwareTopology, TBBNumaArena>;
   using HypergraphFactory = ds::NumaHypergraphFactory<
@@ -104,7 +81,6 @@
   using PartitionedHypergraph = ds::PartitionedHypergraph<
     Hypergraph, HypergraphFactory, track_border_vertices>;
 #endif
->>>>>>> 4501e566
 
 struct GlobalTypeTraits {
   using HyperGraph = Hypergraph;
