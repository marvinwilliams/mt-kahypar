--- conflicted
+++ resolved
@@ -38,19 +38,7 @@
 
 namespace mt_kahypar {
 
-<<<<<<< HEAD
-using TestTypeTraits = ds::TestTypeTraits<2>;
-using HyperGraph = typename TestTypeTraits::HyperGraph;
-using HyperGraphFactory = typename TestTypeTraits::HyperGraphFactory;
-using PartitionedHyperGraph = typename TestTypeTraits::PartitionedHyperGraph;
-using HwTopology = typename TestTypeTraits::HwTopology;
-using TBB = typename TestTypeTraits::TBB;
-
-
-template<template<typename> class InitialPartitionerT,
-=======
 template<class InitialPartitioner,
->>>>>>> cadddb90
          InitialPartitioningAlgorithm algorithm,
          PartitionID k, size_t runs>
 struct TestConfig {
@@ -64,7 +52,7 @@
 class InitialPartitionerRootTaskT : public tbb::task {
 
  public:
-  InitialPartitionerRootTaskT(PartitionedHypergraph<>& hypergraph,
+  InitialPartitionerRootTaskT(PartitionedHypergraph& hypergraph,
                               const Context& context,
                               const InitialPartitioningAlgorithm algorithm,
                               const size_t runs) :
@@ -108,7 +96,7 @@
     context.initial_partitioning.lp_maximum_iterations = 100;
     hypergraph = io::readHypergraphFile(
       "../test_instances/test_instance.hgr", TBBNumaArena::GLOBAL_TASK_GROUP);
-    partitioned_hypergraph = PartitionedHypergraph<>(
+    partitioned_hypergraph = PartitionedHypergraph(
       context.partition.k, TBBNumaArena::GLOBAL_TASK_GROUP, hypergraph);
     context.setupPartWeights(hypergraph.totalWeight());
     utils::Timer::instance().disable();
@@ -125,7 +113,7 @@
   }
 
   Hypergraph hypergraph;
-  PartitionedHypergraph<> partitioned_hypergraph;
+  PartitionedHypergraph partitioned_hypergraph;
   Context context;
 };
 
