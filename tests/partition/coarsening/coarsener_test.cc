--- conflicted
+++ resolved
@@ -40,34 +40,22 @@
 
 TEST_F(ACoarsener, DecreasesNumberOfPins) {
   context.coarsening.contraction_limit = 4;
-<<<<<<< HEAD
   UncoarseningData uncoarseningData(nlevel, hypergraph, context);
-  Coarsener coarsener(hypergraph, context, false, uncoarseningData);
-=======
-  Coarsener coarsener(hypergraph, context);
->>>>>>> 6f441da2
+  Coarsener coarsener(hypergraph, context, uncoarseningData);
   decreasesNumberOfPins(coarsener, 6);
 }
 
 TEST_F(ACoarsener, DecreasesNumberOfHyperedges) {
   context.coarsening.contraction_limit = 4;
-<<<<<<< HEAD
   UncoarseningData uncoarseningData(nlevel, hypergraph, context);
-  Coarsener coarsener(hypergraph, context, false, uncoarseningData);
-=======
-  Coarsener coarsener(hypergraph, context);
->>>>>>> 6f441da2
+  Coarsener coarsener(hypergraph, context, uncoarseningData);
   decreasesNumberOfHyperedges(coarsener, 3);
 }
 
 TEST_F(ACoarsener, RemovesHyperedgesOfSizeOneDuringCoarsening) {
   context.coarsening.contraction_limit = 4;
-<<<<<<< HEAD
   UncoarseningData uncoarseningData(nlevel, hypergraph, context);
-  Coarsener coarsener(hypergraph, context, false, uncoarseningData);
-=======
-  Coarsener coarsener(hypergraph, context);
->>>>>>> 6f441da2
+  Coarsener coarsener(hypergraph, context, uncoarseningData);
   doCoarsening(coarsener);
   auto& hypergraph = coarsener.coarsestHypergraph();
   for ( const HyperedgeID& he : hypergraph.edges() ) {
@@ -77,12 +65,8 @@
 
 TEST_F(ACoarsener, RemovesParallelHyperedgesDuringCoarsening) {
   context.coarsening.contraction_limit = 4;
-<<<<<<< HEAD
   UncoarseningData uncoarseningData(nlevel, hypergraph, context);
-  Coarsener coarsener(hypergraph, context, false, uncoarseningData);
-=======
-  Coarsener coarsener(hypergraph, context);
->>>>>>> 6f441da2
+  Coarsener coarsener(hypergraph, context, uncoarseningData);
   doCoarsening(coarsener);
   auto& hypergraph = coarsener.coarsestHypergraph();
   for ( const HyperedgeID& he : hypergraph.edges() ) {
@@ -92,14 +76,10 @@
 
 TEST_F(ACoarsener, ProjectsPartitionBackToOriginalHypergraph) {
   context.coarsening.contraction_limit = 4;
-<<<<<<< HEAD
   UncoarseningData uncoarseningData(nlevel, hypergraph, context);
-  Coarsener coarsener(hypergraph, context, false, uncoarseningData);
-  Uncoarsener uncoarsener(hypergraph, context, false, uncoarseningData);
-=======
+  Coarsener coarsener(hypergraph, context, uncoarseningData);
+  Uncoarsener uncoarsener(hypergraph, context, uncoarseningData);
   context.type = kahypar::ContextType::initial_partitioning;
-  Coarsener coarsener(hypergraph, context);
->>>>>>> 6f441da2
   doCoarsening(coarsener);
   PartitionedHyperGraph& coarsest_partitioned_hypergraph =
     coarsener.coarsestPartitionedHypergraph();
