--- conflicted
+++ resolved
@@ -32,25 +32,6 @@
 
 namespace mt_kahypar {
 namespace ds {
-<<<<<<< HEAD
-#define GLOBAL_ID(hypergraph, id) hypergraph.globalNodeID(id)
-#define GLOBAL_NODE_ID(hypergraph, id) hypergraph.globalNodeID(id)
-#define GLOBAL_EDGE_ID(hypergraph, id) hypergraph.globalEdgeID(id)
-
-template <int NUM_NUMA_NODES>
-struct TestTypeTraits {
-  using TopoMock = mt_kahypar::parallel::TopologyMock<NUM_NUMA_NODES>;
-  using HwTopology = mt_kahypar::parallel::HardwareTopology<TopoMock, parallel::topology_t, parallel::node_t>;
-  using TBB = mt_kahypar::parallel::TBBNumaArena<HwTopology>;
-  using HyperGraph = NumaHypergraph<StaticHypergraph, HwTopology, TBB>;
-  using HyperGraphFactory = NumaHypergraphFactory<
-    StaticHypergraph, StaticHypergraphFactory, HwTopology, TBB>;
-
-  using PartitionedHyperGraph = NumaPartitionedHypergraph<
-    HyperGraph, HyperGraphFactory>;
-};
-=======
->>>>>>> cadddb90
 
 auto identity = [](const HypernodeID& id) { return id; };
 
